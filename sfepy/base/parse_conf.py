"""
Create pyparsing grammar for problem configuration and options.
"""
from pyparsing import (Word, Group, Suppress, Combine, Optional,
                       Forward, Empty, quotedString, oneOf, removeQuotes,
<<<<<<< HEAD
                       delimitedList, nums, alphas, alphas8bit, alphanums, Keyword)

import sys

def create_bnf(outer_element = '', freeWord=False):
=======
                       delimitedList, nums, alphas, alphas8bit, alphanums,
                       Keyword)

def create_bnf(allow_tuple=False, free_word=False):
>>>>>>> 96b84ce0
    cvt_int = lambda toks: int(toks[0])
    cvt_real = lambda toks: float(toks[0])
    cvt_bool =  lambda toks: toks[0].lower == 'true'
    cvt_none =  lambda toks: [None]
    cvt_tuple = lambda toks : tuple(toks.asList())
    cvt_dict = lambda toks: dict(toks.asList())


    # define punctuation as suppressed literals
    (lparen, rparen, lbrack, rbrack,
     lbrace, rbrace, colon) = map(Suppress,"()[]{}:")

    integer = Combine(Optional(oneOf("+ -")) + Word(nums)).setName("integer")
    integer.setParseAction(cvt_int)

    boolean = Keyword("False", caseless = True)
    boolean.setParseAction(cvt_bool)

    none = Keyword("None", caseless = True)
    none.setParseAction(cvt_none)

    real = Combine(Optional(oneOf("+ -"))+ Word(nums)
                   + "." + Optional(Word(nums))
                   + Optional("e" + Optional(oneOf("+ -"))
                              + Word(nums))).setName("real")
    real.setParseAction(cvt_real)

    tuple_str = Forward()
    list_str = Forward()
    dict_str = Forward()

<<<<<<< HEAD
    if freeWord:
      string = Word(alphas8bit + "_-/.+**" + alphanums)
    else:
      string = Word(alphas8bit + alphas, alphas8bit + alphanums + "_" )

    list_item = (none | boolean | real | integer | list_str | tuple_str | dict_str
=======
    if free_word:
        string = Word(alphas8bit + "_-/.+**" + alphanums)

    else:
        string = Word(alphas8bit + alphas, alphas8bit + alphanums + "_" )

    list_item = (none | boolean | real | integer | list_str | tuple_str
                 | dict_str
>>>>>>> 96b84ce0
                 | quotedString.setParseAction(removeQuotes)
                 | string )
    list_item2 = list_item | Empty().setParseAction(lambda: [None])

    tuple_inner = Optional(delimitedList(list_item)) + Optional(Suppress(","))
    tuple_inner.setParseAction(cvt_tuple)
    tuple_str << (Suppress("(") + tuple_inner  + Suppress(")"))

    list_inner = Optional(delimitedList(list_item) + Optional(Suppress(",")))
    list_inner.setParseAction(lambda toks: list(toks))
    list_str << (lbrack + list_inner + rbrack)

    dict_entry = Group(list_item + colon + list_item2)
    dict_inner = delimitedList(dict_entry) + Optional(Suppress(","))
    dict_inner.setParseAction(cvt_dict)
    dict_str << (lbrace + Optional(dict_inner) + rbrace)

    dict_or_tuple =  dict_inner | tuple_inner

<<<<<<< HEAD
    x=locals()
    if x.has_key(outer_element):
        return locals()[outer_element]
    return dict_inner
=======
    if allow_tuple:
        return dict_or_tuple

    else:
        return dict_inner
>>>>>>> 96b84ce0
<|MERGE_RESOLUTION|>--- conflicted
+++ resolved
@@ -3,18 +3,10 @@
 """
 from pyparsing import (Word, Group, Suppress, Combine, Optional,
                        Forward, Empty, quotedString, oneOf, removeQuotes,
-<<<<<<< HEAD
-                       delimitedList, nums, alphas, alphas8bit, alphanums, Keyword)
-
-import sys
-
-def create_bnf(outer_element = '', freeWord=False):
-=======
                        delimitedList, nums, alphas, alphas8bit, alphanums,
                        Keyword)
 
 def create_bnf(allow_tuple=False, free_word=False):
->>>>>>> 96b84ce0
     cvt_int = lambda toks: int(toks[0])
     cvt_real = lambda toks: float(toks[0])
     cvt_bool =  lambda toks: toks[0].lower == 'true'
@@ -46,14 +38,6 @@
     list_str = Forward()
     dict_str = Forward()
 
-<<<<<<< HEAD
-    if freeWord:
-      string = Word(alphas8bit + "_-/.+**" + alphanums)
-    else:
-      string = Word(alphas8bit + alphas, alphas8bit + alphanums + "_" )
-
-    list_item = (none | boolean | real | integer | list_str | tuple_str | dict_str
-=======
     if free_word:
         string = Word(alphas8bit + "_-/.+**" + alphanums)
 
@@ -62,7 +46,6 @@
 
     list_item = (none | boolean | real | integer | list_str | tuple_str
                  | dict_str
->>>>>>> 96b84ce0
                  | quotedString.setParseAction(removeQuotes)
                  | string )
     list_item2 = list_item | Empty().setParseAction(lambda: [None])
@@ -82,15 +65,8 @@
 
     dict_or_tuple =  dict_inner | tuple_inner
 
-<<<<<<< HEAD
-    x=locals()
-    if x.has_key(outer_element):
-        return locals()[outer_element]
-    return dict_inner
-=======
     if allow_tuple:
         return dict_or_tuple
 
     else:
-        return dict_inner
->>>>>>> 96b84ce0
+        return dict_inner