from __future__ import print_function
from __future__ import absolute_import
import sys
from copy import copy

import numpy as nm

from sfepy.base.base import (complex_types, dict_from_keys_init,
                             assert_, is_derived_class, ordered_iteritems,
                             insert_static_method, output, get_default,
                             get_default_attr, Struct, basestr)
from sfepy.base.ioutils import (skip_read_line, look_ahead_line, read_token,
                                read_array, read_list, pt, enc, dec,
                                read_from_hdf5, write_to_hdf5,
                                HDF5ContextManager, get_or_create_hdf5_group)
import os.path as op
import six
from six.moves import range

supported_formats = {
    '.mesh' : 'medit',
    '.vtk'  : 'vtk',
    '.node' : 'tetgen',
    '.txt'  : 'comsol',
    '.h5'   : 'hdf5',
     # Order is important, avs_ucd does not guess -> it is the default.
    '.inp'  : ('abaqus', 'ansys_cdb', 'avs_ucd'),
    '.dat'  : 'ansys_cdb',
    '.hmascii'  : 'hmascii',
    '.mesh3d'   : 'mesh3d',
    '.bdf'  : 'nastran',
    '.neu'  : 'gambit',
    '.med'  : 'med',
    '.cdb'  : 'ansys_cdb',
    '.msh'  : 'msh_v2',
}

# Map mesh formats to read and write capabilities.
# 'r' ... read mesh
# 'w' ... write mesh
# 'rn' ... read nodes for boundary conditions
# 'wn' ... write nodes for boundary conditions
supported_capabilities = {
    'medit' : ['r', 'w'],
    'vtk' : ['r', 'w'],
    'tetgen' : ['r'],
    'comsol' : ['r', 'w'],
    'hdf5' : ['r', 'w'],
    'abaqus' : ['r'],
    'avs_ucd' : ['r'],
    'hmascii' : ['r'],
    'mesh3d' : ['r'],
    'nastran' : ['r', 'w'],
    'gambit' : ['r', 'rn'],
    'med' : ['r'],
    'ansys_cdb' : ['r'],
    'msh_v2' : ['r', 'w'],
}

supported_cell_types = {
    'medit' : ['line2', 'tri3', 'quad4', 'tetra4', 'hexa8'],
    'vtk' : ['line2', 'tri3', 'quad4', 'tetra4', 'hexa8'],
    'tetgen' : ['tetra4'],
    'comsol' : ['tri3', 'quad4', 'tetra4', 'hexa8'],
    'hdf5' : ['user'],
    'abaqus' : ['tri3', 'quad4', 'tetra4', 'hexa8'],
    'avs_ucd' : ['tetra4', 'hexa8'],
    'hmascii' : ['tri3', 'quad4', 'tetra4', 'hexa8'],
    'mesh3d' : ['tetra4', 'hexa8'],
    'nastran' : ['tri3', 'quad4', 'tetra4', 'hexa8'],
    'gambit' : ['tri3', 'quad4', 'tetra4', 'hexa8'],
    'med' : ['tri3', 'quad4', 'tetra4', 'hexa8'],
    'ansys_cdb' : ['tetra4', 'hexa8'],
    'msh_v2' : ['line2', 'tri3', 'quad4', 'tetra4', 'hexa8'],
    'function' : ['user'],
}

def output_mesh_formats(mode='r'):
    for key, vals in ordered_iteritems(supported_formats):
        if isinstance(vals, basestr):
            vals = [vals]

        for val in vals:
            caps = supported_capabilities[val]
            if mode in caps:
                output('%s (%s), cell types: %s'
                       % (val, key, supported_cell_types[val]))

def split_conns_mat_ids(conns_in):
    """
    Split connectivities (columns except the last ones in `conns_in`) from cell
    groups (the last columns of `conns_in`).
    """
    conns, mat_ids = [], []
    for conn in conns_in:
        conn = nm.asarray(conn, dtype=nm.int32)
        conns.append(conn[:, :-1])
        mat_ids.append(conn[:, -1])

    return conns, mat_ids

def convert_complex_output(out_in):
    """
    Convert complex values in the output dictionary `out_in` to pairs of
    real and imaginary parts.
    """
    out = {}
    for key, val in six.iteritems(out_in):

        if val.data.dtype in  complex_types:
            rval = copy(val)
            rval.data = val.data.real
            out['real.%s' % key] = rval

            ival = copy(val)
            ival.data = val.data.imag
            out['imag.%s' % key] = ival

        else:
            out[key] = val

    return out

def _read_bounding_box(fd, dim, node_key,
                       c0=0, ndplus=1, ret_fd=False, ret_dim=False):
    while 1:
        line = skip_read_line(fd, no_eof=True).split()
        if line[0] == node_key:
            num = int(read_token(fd))
            nod = read_array(fd, num, dim + ndplus, nm.float64)
            break

    bbox = nm.vstack((nm.amin(nod[:,c0:(dim + c0)], 0),
                      nm.amax(nod[:,c0:(dim + c0)], 0)))

    if ret_dim:
        if ret_fd:
            return bbox, dim, fd
        else:
            fd.close()
            return bbox, dim
    else:
        if ret_fd:
            return bbox, fd
        else:
            fd.close()
            return bbox

class MeshIO(Struct):
    """
    The abstract class for importing and exporting meshes.

    Read the docstring of the Mesh() class. Basically all you need to do is to
    implement the read() method::

        def read(self, mesh, **kwargs):
            nodes = ...
            ngroups = ...
            conns = ...
            mat_ids = ...
            descs = ...
            mesh._set_io_data(nodes, ngroups, conns, mat_ids, descs)
            return mesh

    See the Mesh class' docstring how the nodes, ngroups, conns, mat_ids and
    descs should look like. You just need to read them from your specific
    format from disk.

    To write a mesh to disk, just implement the write() method and use the
    information from the mesh instance (e.g. nodes, conns, mat_ids and descs)
    to construct your specific format.

    The methods read_dimension(), read_bounding_box() should be implemented in
    subclasses, as it is often possible to get that kind of information without
    reading the whole mesh file.

    Optionally, subclasses can implement read_data() to read also computation
    results. This concerns mainly the subclasses with implemented write()
    supporting the 'out' kwarg.

    The default implementation od read_last_step() just returns 0. It should be
    reimplemented in subclasses capable of storing several steps.
    """
    format = None
    call_msg = 'called an abstract MeshIO instance!'

    def __init__(self, filename, **kwargs):
        Struct.__init__(self, filename=filename, **kwargs)
        self.set_float_format()

    def get_filename_trunk(self):
        if isinstance(self.filename, basestr):
            trunk = op.splitext(self.filename)[0]
        else:
            trunk = 'from_descriptor'

        return trunk

    def read_dimension(self, ret_fd=False):
        raise ValueError(MeshIO.call_msg)

    def read_bounding_box(self, ret_fd=False, ret_dim=False):
        raise ValueError(MeshIO.call_msg)

    def read_last_step(self):
        """The default implementation: just return 0 as the last step."""
        return 0

    def read_times(self, filename=None):
        """
        Read true time step data from individual time steps.

        Returns
        -------
        steps : array
            The time steps.
        times : array
            The times of the time steps.
        nts : array
            The normalized times of the time steps, in [0, 1].

        Notes
        -----
        The default implementation returns empty arrays.
        """
        aux = nm.array([0.0], dtype=nm.float64)
        return aux.astype(nm.int32), aux, aux

    def read(self, mesh, omit_facets=False, **kwargs):
        raise ValueError(MeshIO.call_msg)

    def write(self, filename, mesh, **kwargs):
        raise ValueError(MeshIO.call_msg)

    def read_data(self, step, filename=None, cache=None):
        raise ValueError(MeshIO.call_msg)

    def set_float_format(self, format=None):
        self.float_format = get_default(format, '%e')

    def get_vector_format(self, dim):
        return ' '.join([self.float_format] * dim)

class UserMeshIO(MeshIO):
    """
    Special MeshIO subclass that enables reading and writing a mesh using a
    user-supplied function.
    """
    format = 'function'

    def __init__(self, filename, **kwargs):
        assert_(hasattr(filename, '__call__'))
        self.function = filename

        MeshIO.__init__(self, filename='function:%s' % self.function.__name__,
                        **kwargs)

    def get_filename_trunk(self):
        return self.filename

    def read(self, mesh, *args, **kwargs):
        aux = self.function(mesh, mode='read')
        if aux is not None:
            mesh = aux

        self.filename = mesh.name

        return mesh

    def write(self, filename, mesh, *args, **kwargs):
        self.function(mesh, mode='write')

class MeditMeshIO(MeshIO):
    format = 'medit'

    def read_dimension(self, ret_fd=False):
        fd = open(self.filename, 'r')
        while 1:
            line = skip_read_line(fd, no_eof=True).split()
            if line[0] == 'Dimension':
                if len(line) == 2:
                    dim = int(line[1])
                else:
                    dim = int(fd.readline())
                break

        if ret_fd:
            return dim, fd
        else:
            fd.close()
            return dim

    def read_bounding_box(self, ret_fd=False, ret_dim=False):
        fd = open(self.filename, 'r')
        dim, fd  = self.read_dimension(ret_fd=True)
        return _read_bounding_box(fd, dim, 'Vertices',
                                  ret_fd=ret_fd, ret_dim=ret_dim)

    def read(self, mesh, omit_facets=False, **kwargs):
        dim, fd  = self.read_dimension(ret_fd=True)

        conns_in = []
        descs = []

        def _read_cells(dimension, size, has_id=True):
            num = int(read_token(fd))
            data = read_array(fd, num, size + 1 * has_id, nm.int32)
            if omit_facets and (dimension < dim): return

            data[:, :-1] -= 1

            conns_in.append(data)
            descs.append('%i_%i' % (dimension, size))

        while 1:
            line = skip_read_line(fd).split()
            if not line:
                break

            ls = line[0]
            if (ls == 'Vertices'):
                num = int(read_token(fd))
                nod = read_array(fd, num, dim + 1, nm.float64)

            elif (ls == 'Corners'):
                _read_cells(1, 1, False)

            elif (ls == 'Edges'):
                _read_cells(1, 2)

            elif (ls == 'Tetrahedra'):
                _read_cells(3, 4)

            elif (ls == 'Hexahedra'):
                _read_cells(3, 8)

            elif (ls == 'Triangles'):
                _read_cells(2, 3)

            elif (ls == 'Quadrilaterals'):
                _read_cells(2, 4)

            elif ls == 'End':
                break

            elif line[0] == '#':
                continue

            else:
                output('skipping unknown entity: %s' % line)
                continue

        fd.close()

        # Detect wedges and pyramides -> separate groups.
        if ('3_8' in descs):
            ic = descs.index('3_8')

            conn_in = conns_in.pop(ic)

            flag = nm.zeros((conn_in.shape[0],), nm.int32)
            for ii, el in enumerate(conn_in):
                if (el[4] == el[5]):
                    if (el[5] == el[6]):
                        flag[ii] = 2
                    else:
                        flag[ii] = 1

            conn = []
            desc = []

            ib = nm.where(flag == 0)[0]
            if (len(ib) > 0):
                conn.append(conn_in[ib])
                desc.append('3_8')

            iw = nm.where(flag == 1)[0]
            if (len(iw) > 0):
                ar = nm.array([0,1,2,3,4,6], nm.int32)
                conn.append(conn_in[iw[:, None], ar])
                desc.append('3_6')

            ip = nm.where(flag == 2)[0]
            if (len(ip) > 0):
                ar = nm.array([0,1,2,3,4], nm.int32)
                conn.append(conn_in[ip[:, None], ar])
                desc.append('3_5')

            conns_in[ic:ic] = conn
            del(descs[ic])
            descs[ic:ic] = desc

        conns, mat_ids = split_conns_mat_ids(conns_in)

        mesh._set_io_data(nod[:,:-1], nod[:,-1], conns, mat_ids, descs)

        return mesh

    def write(self, filename, mesh, out=None, **kwargs):
        fd = open(filename, 'w')

        coors, ngroups, conns, mat_ids, desc = mesh._get_io_data()
        n_nod, dim = coors.shape

        fd.write("MeshVersionFormatted 1\nDimension %d\n" % dim)

        fd.write("Vertices\n%d\n" % n_nod)
        format = self.get_vector_format(dim) + ' %d\n'
        for ii in range(n_nod):
            nn = tuple(coors[ii]) + (ngroups[ii],)
            fd.write(format % tuple(nn))

        for ig, conn in enumerate(conns):
            ids = mat_ids[ig]
            if (desc[ig] == "1_1"):
                fd.write("Corners\n%d\n" % conn.shape[0])
                for ii in range(conn.shape[0]):
                    nn = conn[ii] + 1
                    fd.write("%d\n"
                             % nn[0])
            elif (desc[ig] == "1_2"):
                fd.write("Edges\n%d\n" % conn.shape[0])
                for ii in range(conn.shape[0]):
                    nn = conn[ii] + 1
                    fd.write("%d %d %d\n"
                             % (nn[0], nn[1], ids[ii]))
            elif (desc[ig] == "2_4"):
                fd.write("Quadrilaterals\n%d\n" % conn.shape[0])
                for ii in range(conn.shape[0]):
                    nn = conn[ii] + 1
                    fd.write("%d %d %d %d %d\n"
                             % (nn[0], nn[1], nn[2], nn[3], ids[ii]))
            elif (desc[ig] == "2_3"):
                fd.write("Triangles\n%d\n" % conn.shape[0])
                for ii in range(conn.shape[0]):
                    nn = conn[ii] + 1
                    fd.write("%d %d %d %d\n" % (nn[0], nn[1], nn[2], ids[ii]))
            elif (desc[ig] == "3_4"):
                fd.write("Tetrahedra\n%d\n" % conn.shape[0])
                for ii in range(conn.shape[0]):
                    nn = conn[ii] + 1
                    fd.write("%d %d %d %d %d\n"
                             % (nn[0], nn[1], nn[2], nn[3], ids[ii]))
            elif (desc[ig] == "3_8"):
                fd.write("Hexahedra\n%d\n" % conn.shape[0])
                for ii in range(conn.shape[0]):
                    nn = conn[ii] + 1
                    fd.write("%d %d %d %d %d %d %d %d %d\n"
                             % (nn[0], nn[1], nn[2], nn[3], nn[4], nn[5],
                                nn[6], nn[7], ids[ii]))
            else:
                raise ValueError('unknown element type! (%s)' % desc[ig])

        fd.close()

        if out is not None:
            for key, val in six.iteritems(out):
                raise NotImplementedError


vtk_header = r"""x vtk DataFile Version 2.0
step %d time %e normalized time %e, generated by %s
ASCII
DATASET UNSTRUCTURED_GRID
"""
vtk_cell_types = {'1_1' : 1, '1_2' : 3, '2_2' : 3, '3_2' : 3,
                  '2_3' : 5, '2_4' : 9, '3_4' : 10, '3_8' : 12}
vtk_dims = {1 : 1, 3 : 1, 5 : 2, 9 : 2, 10 : 3, 12 : 3}
vtk_inverse_cell_types = {3 : '1_2', 5 : '2_3', 8 : '2_4', 9 : '2_4',
                          10 : '3_4', 11 : '3_8', 12 : '3_8'}
vtk_remap = {8 : nm.array([0, 1, 3, 2], dtype=nm.int32),
             11 : nm.array([0, 1, 3, 2, 4, 5, 7, 6], dtype=nm.int32)}
vtk_remap_keys = list(vtk_remap.keys())

class VTKMeshIO(MeshIO):
    format = 'vtk'

    def read_coors(self, ret_fd=False):
        fd = open(self.filename, 'r')
        while 1:
            line = skip_read_line(fd, no_eof=True).split()
            if line[0] == 'POINTS':
                n_nod = int(line[1])
                coors = read_array(fd, n_nod, 3, nm.float64)
                break

        if ret_fd:
            return coors, fd
        else:
            fd.close()
            return coors

    def get_dimension(self, coors):
        dz = nm.diff(coors[:,2])
        if nm.allclose(dz, 0.0):
            dim = 2
        else:
            dim = 3
        return dim

    def read_dimension(self, ret_fd=False):
        coors, fd = self.read_coors(ret_fd=True)
        dim = self.get_dimension(coors)
        if ret_fd:
            return dim, fd
        else:
            fd.close()
            return dim

    def read_bounding_box(self, ret_fd=False, ret_dim=False):
        coors, fd = self.read_coors(ret_fd=True)
        dim = self.get_dimension(coors)

        bbox = nm.vstack((nm.amin(coors[:,:dim], 0),
                          nm.amax(coors[:,:dim], 0)))

        if ret_dim:
            if ret_fd:
                return bbox, dim, fd
            else:
                fd.close()
                return bbox, dim
        else:
            if ret_fd:
                return bbox, fd
            else:
                fd.close()
                return bbox

    def read(self, mesh, **kwargs):
        fd = open(self.filename, 'r')
        mode = 'header'
        mode_status = 0
        coors = conns = mat_id = node_grps = None
        finished = 0
        while 1:
            line = skip_read_line(fd)
            if not line:
                break

            if mode == 'header':
                if mode_status == 0:
                    if line.strip() == 'ASCII':
                        mode_status = 1
                elif mode_status == 1:
                    if line.strip() == 'DATASET UNSTRUCTURED_GRID':
                        mode_status = 0
                        mode = 'points'

            elif mode == 'points':
                line = line.split()
                if line[0] == 'POINTS':
                    n_nod = int(line[1])
                    coors = read_array(fd, n_nod, 3, nm.float64)
                    mode = 'cells'

            elif mode == 'cells':
                line = line.split()
                if line[0] == 'CELLS':
                    n_el, n_val = map(int, line[1:3])
                    raw_conn = read_list(fd, n_val, int)
                    mode = 'cell_types'

            elif mode == 'cell_types':
                line = line.split()
                if line[0] == 'CELL_TYPES':
                    assert_(int(line[1]) == n_el)
                    cell_types = read_array(fd, n_el, 1, nm.int32)
                    mode = 'cp_data'

            elif mode == 'cp_data':
                line = line.split()
                if line[0] == 'CELL_DATA':
                    assert_(int(line[1]) == n_el)
                    mode_status = 1
                    mode = 'mat_id'
                elif line[0] == 'POINT_DATA':
                    assert_(int(line[1]) == n_nod)
                    mode_status = 1
                    mode = 'node_groups'

            elif mode == 'mat_id':
                if mode_status == 1:
                    if 'SCALARS mat_id int' in line.strip():
                        mode_status = 2
                elif mode_status == 2:
                    if line.strip() == 'LOOKUP_TABLE default':
                        mat_id = read_list(fd, n_el, int)
                        mode_status = 0
                        mode = 'cp_data'
                        finished += 1

            elif mode == 'node_groups':
                if mode_status == 1:
                    if 'SCALARS node_groups int' in line.strip():
                        mode_status = 2
                elif mode_status == 2:
                    if line.strip() == 'LOOKUP_TABLE default':
                        node_grps = read_list(fd, n_nod, int)
                        mode_status = 0
                        mode = 'cp_data'
                        finished += 1

            elif finished >= 2:
                break
        fd.close()

        if mat_id is None:
            mat_id = [[0]] * n_el
        else:
            if len(mat_id) < n_el:
                mat_id = [[ii] for jj in mat_id for ii in jj]

        if node_grps is None:
            node_grps = [0] * n_nod
        else:
            if len(node_grps) < n_nod:
                node_grps = [ii for jj in node_grps for ii in jj]

        dim = self.get_dimension(coors)
        if dim == 2:
            coors = coors[:,:2]
        coors = nm.ascontiguousarray(coors)

        cell_types = cell_types.squeeze()

        dconns = {}
        for iel, row in enumerate(raw_conn):
            vct = cell_types[iel]
            if vct not in vtk_inverse_cell_types:
                continue
            ct = vtk_inverse_cell_types[vct]
            dconns.setdefault(vct, []).append(row[1:] + mat_id[iel])

        descs = []
        conns = []
        mat_ids = []
        for ct, conn in six.iteritems(dconns):
            sct = vtk_inverse_cell_types[ct]
            descs.append(sct)

            aux = nm.array(conn, dtype=nm.int32)
            aconn = aux[:, :-1]
            if ct in vtk_remap_keys: # Remap pixels and voxels.
                aconn[:] = aconn[:, vtk_remap[ct]]

            conns.append(aconn)
            mat_ids.append(aux[:, -1])

        mesh._set_io_data(coors, node_grps, conns, mat_ids, descs)

        return mesh

    def write(self, filename, mesh, out=None, ts=None, **kwargs):
        def _reshape_tensors(data, dim, sym, nc):
            if dim == 3:
                if nc == sym:
                    aux = data[:, [0,3,4,3,1,5,4,5,2]]
                elif nc == (dim * dim):
                    aux = data[:, [0,3,4,6,1,5,7,8,2]]
                else:
                    aux = data.reshape((data.shape[0], dim*dim))

            else:
                zz = nm.zeros((data.shape[0], 1), dtype=nm.float64)
                if nc == sym:
                    aux = nm.c_[data[:,[0,2]], zz, data[:,[2,1]],
                                zz, zz, zz, zz]
                elif nc == (dim * dim):
                    aux = nm.c_[data[:,[0,2]], zz, data[:,[3,1]],
                                zz, zz, zz, zz]
                else:
                    aux = nm.c_[data[:,0,[0,1]], zz, data[:,1,[0,1]],
                                zz, zz, zz, zz]

            return aux

        def _write_tensors(data):
            format = self.get_vector_format(3)
            format = '\n'.join([format] * 3) + '\n\n'
            for row in aux:
                fd.write(format % tuple(row))

        if ts is None:
            step, time, nt  = 0, 0.0, 0.0
        else:
            step, time, nt = ts.step, ts.time, ts.nt

        coors, ngroups, conns, mat_ids, descs = mesh._get_io_data()

        fd = open(filename, 'w')
        fd.write(vtk_header % (step, time, nt, op.basename(sys.argv[0])))

        n_nod, dim = coors.shape
        sym = (dim + 1) * dim // 2

        fd.write('\nPOINTS %d float\n' % n_nod)

        aux = coors

        if dim < 3:
            aux = nm.hstack((aux, nm.zeros((aux.shape[0], 3 - dim),
                                           dtype=aux.dtype)))

        format = self.get_vector_format(3) + '\n'
        for row in aux:
            fd.write(format % tuple(row))

        n_el = mesh.n_el
        n_els, n_e_ps = nm.array([conn.shape for conn in conns]).T
        total_size = nm.dot(n_els, n_e_ps + 1)
        fd.write('\nCELLS %d %d\n' % (n_el, total_size))

        ct = []
        for ig, conn in enumerate(conns):
            nn = n_e_ps[ig] + 1
            ct += [vtk_cell_types[descs[ig]]] * n_els[ig]
            format = ' '.join(['%d'] * nn + ['\n'])

            for row in conn:
                fd.write(format % ((nn-1,) + tuple(row)))

        fd.write('\nCELL_TYPES %d\n' % n_el)
        fd.write(''.join(['%d\n' % ii for ii in ct]))

        fd.write('\nPOINT_DATA %d\n' % n_nod)

        # node groups
        fd.write('\nSCALARS node_groups int 1\nLOOKUP_TABLE default\n')
        fd.write(''.join(['%d\n' % ii for ii in ngroups]))

        if out is not None:
            point_keys = [key for key, val in six.iteritems(out)
                          if val.mode == 'vertex']
        else:
            point_keys = {}

        for key in point_keys:
            val = out[key]
            nr, nc = val.data.shape

            if nc == 1:
                fd.write('\nSCALARS %s float %d\n' % (key, nc))
                fd.write('LOOKUP_TABLE default\n')

                format = self.float_format + '\n'
                for row in val.data:
                    fd.write(format % row)

            elif nc == dim:
                fd.write('\nVECTORS %s float\n' % key)
                if dim == 2:
                    aux = nm.hstack((val.data,
                                     nm.zeros((nr, 1), dtype=nm.float64)))
                else:
                    aux = val.data

                format = self.get_vector_format(3) + '\n'
                for row in aux:
                    fd.write(format % tuple(row))

            elif (nc == sym) or (nc == (dim * dim)):
                fd.write('\nTENSORS %s float\n' % key)
                aux = _reshape_tensors(val.data, dim, sym, nc)
                _write_tensors(aux)

            else:
                raise NotImplementedError(nc)

        if out is not None:
            cell_keys = [key for key, val in six.iteritems(out)
                         if val.mode == 'cell']
        else:
            cell_keys = {}

        fd.write('\nCELL_DATA %d\n' % n_el)

        # cells - mat_id
        fd.write('SCALARS mat_id int 1\nLOOKUP_TABLE default\n')
        aux = nm.hstack(mat_ids).tolist()
        fd.write(''.join(['%d\n' % ii for ii in aux]))

        for key in cell_keys:
            val = out[key]
            ne, aux, nr, nc = val.data.shape

            if (nr == 1) and (nc == 1):
                fd.write('\nSCALARS %s float %d\n' % (key, nc))
                fd.write('LOOKUP_TABLE default\n')
                format = self.float_format + '\n'
                aux = val.data.squeeze()
                if len(aux.shape) == 0:
                    fd.write(format % aux)
                else:
                    for row in aux:
                        fd.write(format % row)

            elif (nr == dim) and (nc == 1):
                fd.write('\nVECTORS %s float\n' % key)
                if dim == 2:
                    aux = nm.hstack((val.data.squeeze(),
                                     nm.zeros((ne, 1), dtype=nm.float64)))
                else:
                    aux = val.data

                format = self.get_vector_format(3) + '\n'
                for row in aux:
                    fd.write(format % tuple(row.squeeze()))

            elif (((nr == sym) or (nr == (dim * dim))) and (nc == 1)) \
                     or ((nr == dim) and (nc == dim)):
                fd.write('\nTENSORS %s float\n' % key)
                data = val.data[:, 0, ...]
                data.shape = (data.shape[0], -1)
                aux = _reshape_tensors(data, dim, sym, nr)
                _write_tensors(aux)

            else:
                raise NotImplementedError(nr, nc)

        fd.close()

        # Mark the write finished.
        fd = open(filename, 'r+')
        fd.write('#')
        fd.close()

    def read_data(self, step, filename=None, cache=None):
        filename = get_default(filename, self.filename)

        out = {}

        dim, fd = self.read_dimension(ret_fd=True)

        while 1:
            line = skip_read_line(fd, no_eof=True).split()
            if line[0] == 'POINT_DATA':
                break

        num = int(line[1])
        mode = 'vertex'

        while 1:
            line = skip_read_line(fd)
            if not line:
                break

            line = line.split()

            if line[0] == 'SCALARS':
                name, dtype, nc = line[1:]
                assert_(int(nc) == 1)
                fd.readline() # skip lookup table line

                data = nm.empty((num,), dtype=nm.float64)
                for ii in range(num):
                    data[ii] = float(fd.readline())

                out[name] = Struct(name=name, mode=mode, data=data,
                                   dofs=None)

            elif line[0] == 'VECTORS':
                name, dtype = line[1:]

                data = nm.empty((num, dim), dtype=nm.float64)
                for ii in range(num):
                    data[ii] = [float(val)
                                for val in fd.readline().split()][:dim]

                out[name] = Struct(name=name, mode=mode, data=data,
                                   dofs=None)

            elif line[0] == 'TENSORS':
                name, dtype = line[1:]

                data3 = nm.empty((3 * num, 3), dtype=nm.float64)
                ii = 0
                while ii < 3 * num:
                    aux = [float(val) for val in fd.readline().split()]
                    if not len(aux): continue

                    data3[ii] = aux
                    ii += 1

                data = data3.reshape((-1, 1, 3, 3))[..., :dim, :dim]
                out[name] = Struct(name=name, mode=mode, data=data,
                                   dofs=None)

            elif line[0] == 'CELL_DATA':
                num = int(line[1])
                mode = 'cell'

            else:
                line = fd.readline()

        fd.close()

        return out

class TetgenMeshIO(MeshIO):
    format = "tetgen"

    def read(self, mesh, **kwargs):
        import os
        fname = os.path.splitext(self.filename)[0]
        nodes = self.getnodes(fname+".node")
        etype, elements, regions = self.getele(fname+".ele")
        descs = []
        conns = []
        mat_ids = []
        elements = nm.array(elements, dtype=nm.int32) - 1
        for key, value in six.iteritems(regions):
            descs.append(etype)
            mat_ids.append(nm.ones_like(value) * key)
            conns.append(elements[nm.array(value)-1].copy())

        mesh._set_io_data(nodes, None, conns, mat_ids, descs)
        return mesh

    @staticmethod
    def getnodes(fnods):
        """
        Reads t.1.nodes, returns a list of nodes.

        Example:

        >>> self.getnodes("t.1.node")
        [(0.0, 0.0, 0.0), (4.0, 0.0, 0.0), (0.0, 4.0, 0.0), (-4.0, 0.0, 0.0),
        (0.0, 0.0, 4.0), (0.0, -4.0, 0.0), (0.0, -0.0, -4.0), (-2.0, 0.0,
        -2.0), (-2.0, 2.0, 0.0), (0.0, 2.0, -2.0), (0.0, -2.0, -2.0), (2.0,
        0.0, -2.0), (2.0, 2.0, 0.0), ... ]

        """
        f = open(fnods)
        l = [int(x) for x in f.readline().split()]
        npoints, dim, nattrib, nbound = l
        if dim == 2:
            ndapp = [0.0]
        else:
            ndapp = []

        nodes = []
        for line in f:
            if line[0] == "#": continue
            l = [float(x) for x in line.split()]
            l = l[:(dim + 1)]
            assert_(int(l[0]) == len(nodes)+1)
            l = l[1:]
            nodes.append(tuple(l + ndapp))
        assert_(npoints == len(nodes))
        return nodes

    @staticmethod
    def getele(fele):
        """
        Reads t.1.ele, returns a list of elements.

        Example:

        >>> elements, regions = self.getele("t.1.ele")
        >>> elements
        [(20, 154, 122, 258), (86, 186, 134, 238), (15, 309, 170, 310), (146,
        229, 145, 285), (206, 207, 125, 211), (99, 193, 39, 194), (185, 197,
        158, 225), (53, 76, 74, 6), (19, 138, 129, 313), (23, 60, 47, 96),
        (119, 321, 1, 329), (188, 296, 122, 322), (30, 255, 177, 256), ...]
        >>> regions
        {100: [1, 2, 3, 4, 5, 6, 7, 8, 9, 10, 11, 12, 13, 14, 15, 16, 17, 18,
        19, 20, 21, 22, 23, 24, 25, 26, 27, 28, 29, 30, 31, 32, 33, 34, 35, 36,
        37, 38, 39, 40, 41, 42, 43, 44, 45, 46, 47, 48, 49, 50, 51, 52, 53, 54,
        55, 56, 57, 58, 59, 60, 61, 62, 63, 64, 65, 66, 67, 68, 69, 7, ...],
        ...}

        """
        f = open(fele)
        l = [int(x) for x in f.readline().split()]
        ntetra,nnod,nattrib = l
        #we have either linear or quadratic tetrahedra:
        elem = None
        if nnod in [4,10]:
            elem = '3_4'
            linear = (nnod == 4)
        if nnod in [3, 7]:
            elem = '2_3'
            linear = (nnod == 3)
        if elem is None or not linear:
            raise ValueError("Only linear triangle and tetrahedra reader"
                             " is implemented")

        els = []
        regions = {}
        for line in f:
            if line[0] == "#": continue
            l = [int(x) for x in line.split()]
            if elem == '2_3':
                assert_((len(l) - 1 - nattrib) == 3)
                els.append((l[1],l[2],l[3]))
            if elem == '3_4':
                assert_((len(l) - 1 - nattrib) == 4)
                els.append((l[1],l[2],l[3],l[4]))
            if nattrib == 1:
                regionnum = l[-1]
            else:
                regionnum = 1

            if regionnum == 0:
                msg = "see %s, element # %d\n"%(fele,l[0])
                msg += "there are elements not belonging to any physical entity"
                raise ValueError(msg)

            if regionnum in regions:
                regions[regionnum].append(l[0])
            else:
                regions[regionnum]=[l[0]]
            assert_(l[0] == len(els))

        return elem, els, regions

    def write(self, filename, mesh, out=None, **kwargs):
        raise NotImplementedError

    def read_dimension(self):
        # TetGen only supports 3D mesh
        return 3

    def read_bounding_box(self):
        raise NotImplementedError

class ComsolMeshIO(MeshIO):
    format = 'comsol'

    def _read_commented_int(self):
        return int(skip_read_line(self.fd).split('#')[0])

    def _skip_comment(self):
        read_token(self.fd)
        self.fd.readline()

    def read(self, mesh, **kwargs):

        self.fd = fd = open(self.filename, 'r')
        mode = 'header'

        coors = conns = None
        while 1:
            if mode == 'header':
                line = skip_read_line(fd)

                n_tags = self._read_commented_int()
                for ii in range(n_tags):
                    skip_read_line(fd)
                n_types = self._read_commented_int()
                for ii in range(n_types):
                    skip_read_line(fd)

                skip_read_line(fd)
                assert_(skip_read_line(fd).split()[1] == 'Mesh')
                skip_read_line(fd)
                dim = self._read_commented_int()
                assert_((dim == 2) or (dim == 3))
                n_nod = self._read_commented_int()
                i0 = self._read_commented_int()
                mode = 'points'

            elif mode == 'points':
                self._skip_comment()
                coors = read_array(fd, n_nod, dim, nm.float64)
                mode = 'cells'

            elif mode == 'cells':

                n_types = self._read_commented_int()
                conns = []
                descs = []
                mat_ids = []
                for it in range(n_types):
                    t_name = skip_read_line(fd).split()[1]
                    n_ep = self._read_commented_int()
                    n_el = self._read_commented_int()

                    self._skip_comment()
                    aux = read_array(fd, n_el, n_ep, nm.int32)
                    if t_name == 'tri':
                        conns.append(aux)
                        descs.append('2_3')
                        is_conn = True
                    elif t_name == 'quad':
                        # Rearrange element node order to match SfePy.
                        aux = aux[:,(0,1,3,2)]
                        conns.append(aux)
                        descs.append('2_4')
                        is_conn = True
                    elif t_name == 'hex':
                        # Rearrange element node order to match SfePy.
                        aux = aux[:,(0,1,3,2,4,5,7,6)]
                        conns.append(aux)
                        descs.append('3_8')
                        is_conn = True
                    elif t_name == 'tet':
                        conns.append(aux)
                        descs.append('3_4')
                        is_conn = True
                    else:
                        is_conn = False

                    # Skip parameters.
                    n_pv = self._read_commented_int()
                    n_par = self._read_commented_int()
                    for ii in range(n_par):
                        skip_read_line(fd)

                    n_domain = self._read_commented_int()
                    assert_(n_domain == n_el)
                    if is_conn:
                        self._skip_comment()
                        mat_id = read_array(fd, n_domain, 1, nm.int32)
                        mat_ids.append(mat_id)
                    else:
                        for ii in range(n_domain):
                            skip_read_line(fd)

                    # Skip up/down pairs.
                    n_ud = self._read_commented_int()
                    for ii in range(n_ud):
                        skip_read_line(fd)
                break

        fd.close()
        self.fd = None

        mesh._set_io_data(coors, None, conns, mat_ids, descs)

        return mesh

    def write(self, filename, mesh, out=None, **kwargs):

        def write_elements(fd, ig, conn, mat_ids, type_name,
                           npe, format, norder, nm_params):
            fd.write("# Type #%d\n\n" % ig)
            fd.write("%s # type name\n\n\n" % type_name)
            fd.write("%d # number of nodes per element\n" % npe)
            fd.write("%d # number of elements\n" % conn.shape[0])
            fd.write("# Elements\n")
            for ii in range(conn.shape[0]):
                nn = conn[ii] # Zero based
                fd.write(format % tuple(nn[norder]))
            fd.write("\n%d # number of parameter values per element\n"
                     % nm_params)
            # Top level always 0?
            fd.write("0 # number of parameters\n")
            fd.write("# Parameters\n\n")
            fd.write("%d # number of domains\n"
                     % sum([mi.shape[0] for mi in mat_ids]))
            fd.write("# Domains\n")
            for mi in mat_ids:
                # Domains in comsol have to be > 0
                if (mi <= 0).any():
                    mi += mi.min() + 1
                for dom in mi:
                    fd.write("%d\n" % abs(dom))
            fd.write("\n0 # number of up/down pairs\n")
            fd.write("# Up/down\n")

        fd = open(filename, 'w')

        coors, ngroups, conns, mat_ids, desc = mesh._get_io_data()

        n_nod, dim = coors.shape

        # Header
        fd.write("# Created by SfePy\n\n\n")
        fd.write("# Major & minor version\n")
        fd.write("0 1\n")
        fd.write("1 # number of tags\n")
        fd.write("# Tags\n")
        fd.write("2 m1\n")
        fd.write("1 # number of types\n")
        fd.write("# Types\n")
        fd.write("3 obj\n\n")

        # Record
        fd.write("# --------- Object 0 ----------\n\n")
        fd.write("0 0 1\n") # version unused serializable
        fd.write("4 Mesh # class\n")
        fd.write("1 # version\n")
        fd.write("%d # sdim\n" % dim)
        fd.write("%d # number of mesh points\n" % n_nod)
        fd.write("0 # lowest mesh point index\n\n") # Always zero in SfePy

        fd.write("# Mesh point coordinates\n")

        format = self.get_vector_format(dim) + '\n'
        for ii in range(n_nod):
            nn = tuple(coors[ii])
            fd.write(format % tuple(nn))

        fd.write("\n%d # number of element types\n\n\n" % len(conns))

        for ig, conn in enumerate(conns):
            if (desc[ig] == "2_4"):
                write_elements(fd, ig, conn, mat_ids,
                               "4 quad", 4, "%d %d %d %d\n", [0, 1, 3, 2], 8)

            elif (desc[ig] == "2_3"):
                # TODO: Verify number of parameters for tri element
                write_elements(fd, ig, conn, mat_ids,
                               "3 tri", 3, "%d %d %d\n", [0, 1, 2], 4)

            elif (desc[ig] == "3_4"):
                # TODO: Verify number of parameters for tet element
                write_elements(fd, ig, conn, mat_ids,
                               "3 tet", 4, "%d %d %d %d\n", [0, 1, 2, 3], 16)

            elif (desc[ig] == "3_8"):
                write_elements(fd, ig, conn, mat_ids,
                               "3 hex", 8, "%d %d %d %d %d %d %d %d\n",
                               [0, 1, 3, 2, 4, 5, 7, 6], 24)

            else:
                raise ValueError('unknown element type! (%s)' % desc[ig])

        fd.close()

        if out is not None:
            for key, val in six.iteritems(out):
                raise NotImplementedError

class HDF5MeshIO(MeshIO):
    format = "hdf5"

    import string
    _all = ''.join(map(chr, list(range(256))))
    _letters = string.ascii_letters + string.digits + '_'
    _rubbish = ''.join([ch for ch in set(_all) - set(_letters)])
    if sys.version_info[0] >= 3:
        _tr = str.maketrans(_rubbish, '_' * len(_rubbish))
    else:
        _tr = string.maketrans(_rubbish, '_' * len(_rubbish))

    @staticmethod
    def read_mesh_from_hdf5(filename, group=None, mesh=None):
        """
        Read the mesh from a HDF5 file.

        filename: str or tables.File
            The HDF5 file to read the mesh from.
        group: tables.group.Group or str, optional
            The HDF5 file group to read the mesh from.
            If None, the root group is used.
        mesh: sfepy.dicrete.fem.Mesh or None
            If None, the new mesh is created and returned, otherwise
            content of this argument is replaced by the read mesh.

        Returns
        -------
        sfepy.dicrete.fem.Mesh
            readed mesh
        """
        with HDF5ContextManager(filename, mode='r') as fd:
            if group is None:
                group = fd.root
            elif not isinstance(group, pt.group.Group):
                group = fd.get_node(group)

            set_shape_info = mesh is None
            if mesh is None:
                from .mesh import Mesh
                mesh = Mesh('mesh')

            mesh.name = dec(group.name.read())
            coors = group.coors.read()
            ngroups = group.ngroups.read()

            n_gr = group.n_gr.read()

            conns = []
            descs = []
            mat_ids = []
            for ig in range(n_gr):
                gr_name = 'group%d' % ig
                conn_group = group._f_get_child(gr_name)
                conns.append(conn_group.conn.read())
                mat_ids.append(conn_group.mat_id.read())
                descs.append(dec(conn_group.desc.read()))

            nodal_bcs = {}
            try:
                node_sets_groups = group.node_sets

            except:
                pass

            else:
                for group in node_sets_groups:
                    key = dec(group.key.read())
                    nods = group.nods.read()
                    nodal_bcs[key] = nods

            mesh._set_io_data(coors, ngroups, conns, mat_ids, descs,
                              nodal_bcs=nodal_bcs)

            if set_shape_info:
                mesh._set_shape_info()
        return mesh

    @staticmethod
    def write_mesh_to_hdf5(filename, group, mesh):
        """
        Write mesh to a hdf5 file.

        filename: str or tables.File
            The HDF5 file to write the mesh to.
        group: tables.group.Group or None or str
            The HDF5 file group to write the mesh to.
            If None, the root group is used.
            The group can be given as a path from root, e.g. /path/to/mesh
        mesh: sfepy.dicrete.fem.Mesh
            The mesh to write.
        """
        with HDF5ContextManager(filename, mode='w') as fd:
            if group is None:
                group = fd.root
            elif not isinstance(group, pt.group.Group):
                group = get_or_create_hdf5_group(fd, group)

            coors, ngroups, conns, mat_ids, descs = mesh._get_io_data()

            fd.create_array(group, 'name', enc(mesh.name), 'name')
            fd.create_array(group, 'coors', coors, 'coors')
            fd.create_array(group, 'ngroups', ngroups, 'ngroups')
            fd.create_array(group, 'n_gr', len(conns), 'n_gr')
            for ig, conn in enumerate(conns):
                conn_group = fd.create_group(group, 'group%d' % ig,
                                             'connectivity group')
                fd.create_array(conn_group, 'conn', conn, 'connectivity')
                fd.create_array(conn_group, 'mat_id', mat_ids[ig],
                                'material id')
                fd.create_array(conn_group, 'desc', enc(descs[ig]),
                                'element Type')

            node_sets_groups = fd.create_group(group, 'node_sets',
                                               'node sets groups')
            ii = 0
            for key, nods in six.iteritems(mesh.nodal_bcs):
                group = fd.create_group(node_sets_groups, 'group%d' % ii,
                                        'node sets group')
                fd.create_array(group, 'key', enc(key), 'key')
                fd.create_array(group, 'nods', nods, 'nods')
                ii += 1

    def read_dimension(self, ret_fd=False):
        fd = pt.open_file(self.filename, mode="r")

        dim = fd.root.mesh.coors.shape[1]

        if ret_fd:
            return dim, fd

        else:
            fd.close()
            return dim

    def read_bounding_box(self, ret_fd=False, ret_dim=False):
        fd = pt.open_file(self.filename, mode="r")

        mesh_group = fd.root.mesh

        coors = mesh_group.coors.read()
        bbox = nm.vstack((nm.amin(coors, 0),
                          nm.amax(coors, 0)))

        if ret_dim:
            dim = coors.shape[1]

            if ret_fd:
                return bbox, dim, fd

            else:
                fd.close()
                return bbox, dim

        else:
            if ret_fd:
                return bbox, fd

            else:
                fd.close()
                return bbox

    def read(self, mesh=None, **kwargs):
        return self.read_mesh_from_hdf5(self.filename, '/mesh', mesh=mesh)

    def write(self, filename, mesh, out=None, ts=None, cache=None, **kwargs):
        from time import asctime

        if pt is None:
            raise ValueError('pytables not imported!')

        step = get_default_attr(ts, 'step', 0)
        if (step == 0) or not op.exists(filename):
            # A new file.
            with pt.open_file(filename, mode="w",
                              title="SfePy output file") as fd:
                mesh_group = fd.create_group('/', 'mesh', 'mesh')
                self.write_mesh_to_hdf5(fd, mesh_group, mesh)

                if ts is not None:
                    ts_group = fd.create_group('/', 'ts', 'time stepper')
                    fd.create_array(ts_group, 't0', ts.t0, 'initial time')
                    fd.create_array(ts_group, 't1', ts.t1, 'final time' )
                    fd.create_array(ts_group, 'dt', ts.dt, 'time step')
                    fd.create_array(ts_group, 'n_step', ts.n_step, 'n_step')

                tstat_group = fd.create_group('/', 'tstat',
                                              'global time statistics')
                fd.create_array(tstat_group, 'created', enc(asctime()),
                                'file creation time')
                fd.create_array(tstat_group, 'finished', enc('.' * 24),
                                'file closing time')

                fd.create_array(fd.root, 'last_step',
                                nm.array([step], dtype=nm.int32),
                                'last saved step')

        if out is not None:
            if ts is None:
                step, time, nt  = 0, 0.0, 0.0
            else:
                step, time, nt = ts.step, ts.time, ts.nt

            # Existing file.
            fd = pt.open_file(filename, mode="r+")

            step_group_name = 'step%d' % step
            if step_group_name in fd.root:
                raise ValueError('step %d is already saved in "%s" file!'
                                 ' Possible help: remove the old file or'
                                 ' start saving from the initial time.'
                                 % (step, filename))
            step_group = fd.create_group('/', step_group_name, 'time step data')

            ts_group = fd.create_group(step_group, 'ts', 'time stepper')
            fd.create_array(ts_group, 'step', step, 'step')
            fd.create_array(ts_group, 't', time, 'time')
            fd.create_array(ts_group, 'nt', nt, 'normalized time')

            name_dict = {}
            for key, val in six.iteritems(out):
                group_name = '__' + key.translate(self._tr)
                data_group = fd.create_group(step_group, group_name,
                                             '%s data' % key)
                fd.create_array(data_group, 'dname', enc(key), 'data name')
                fd.create_array(data_group, 'mode', enc(val.mode), 'mode')
                name = val.get('name', 'output_data')
                fd.create_array(data_group, 'name', enc(name), 'object name')
                if val.mode == 'custom':
                    write_to_hdf5(fd, data_group, 'data', val.data,
                                  cache=cache,
                                  unpack_markers=getattr(val, 'unpack_markers',
                                                         False))
                    continue

                shape = val.get('shape', val.data.shape)
                dofs = val.get('dofs', None)
                if dofs is None:
                    dofs = [''] * nm.squeeze(shape)[-1]
                var_name = val.get('var_name', '')

                fd.create_array(data_group, 'data', val.data, 'data')
                fd.create_array(data_group, 'dofs', [enc(ic) for ic in dofs],
                                'dofs')
                fd.create_array(data_group, 'shape', shape, 'shape')
                fd.create_array(data_group, 'var_name',
                                enc(var_name), 'object parent name')
                if val.mode == 'full':
                    fd.create_array(data_group, 'field_name',
                                    enc(val.field_name), 'field name')

                name_dict[key] = group_name

            step_group._v_attrs.name_dict = name_dict
            fd.root.last_step[0] = step

            fd.remove_node(fd.root.tstat.finished)
            fd.create_array(fd.root.tstat, 'finished', enc(asctime()),
                            'file closing time')
            fd.close()

    def read_last_step(self, filename=None):
        filename = get_default(filename, self.filename)
        fd = pt.open_file(filename, mode="r")
        last_step = fd.root.last_step[0]
        fd.close()
        return last_step

    def read_time_stepper(self, filename=None):
        filename = get_default(filename, self.filename)
        fd = pt.open_file(filename, mode="r")

        try:
            ts_group = fd.root.ts
            out =  (ts_group.t0.read(), ts_group.t1.read(),
                    ts_group.dt.read(), ts_group.n_step.read())

        except:
            raise ValueError('no time stepper found!')

        finally:
            fd.close()

        return out

    def _get_step_group_names(self, fd):
        return sorted([name for name in fd.root._v_groups.keys()
                       if name.startswith('step')],
                      key=lambda name: int(name[4:]))

    def read_times(self, filename=None):
        """
        Read true time step data from individual time steps.

        Returns
        -------
        steps : array
            The time steps.
        times : array
            The times of the time steps.
        nts : array
            The normalized times of the time steps, in [0, 1].
        """
        filename = get_default(filename, self.filename)
        fd = pt.open_file(filename, mode='r')

        steps = []
        times = []
        nts = []
        for gr_name in self._get_step_group_names(fd):
            ts_group = fd.get_node(fd.root, gr_name + '/ts')

            steps.append(ts_group.step.read())
            times.append(ts_group.t.read())
            nts.append(ts_group.nt.read())
        fd.close()

        steps = nm.asarray(steps, dtype=nm.int32)
        times = nm.asarray(times, dtype=nm.float64)
        nts = nm.asarray(nts, dtype=nm.float64)

        return steps, times, nts

    def _get_step_group(self, step, filename=None):
        filename = get_default(filename, self.filename)
        fd = pt.open_file(filename, mode="r")

        if step is None:
            step = int(self._get_step_group_names(fd)[0][4:])

        gr_name = 'step%d' % step
        try:
            step_group = fd.get_node(fd.root, gr_name)
        except:
            output('step %d data not found - premature end of file?' % step)
            fd.close()
            return None, None

        return fd, step_group

    def read_data(self, step, filename=None, cache=None):
        fd, step_group = self._get_step_group(step, filename=filename)
        if fd is None: return None

        out = {}
        for data_group in step_group:
            try:
                key = dec(data_group.dname.read())

            except pt.exceptions.NoSuchNodeError:
                continue

            mode = dec(data_group.mode.read())
            if mode == 'custom':
               out[key] = read_from_hdf5(fd, data_group.data, cache=cache)
               continue

            name = dec(data_group.name.read())
            data = data_group.data.read()
            dofs = tuple([dec(ic) for ic in data_group.dofs.read()])
            try:
                shape = tuple(int(ii) for ii in data_group.shape.read())

            except pt.exceptions.NoSuchNodeError:
                shape = data.shape

            if mode == 'full':
                field_name = dec(data_group.field_name.read())

            else:
                field_name = None

            out[key] = Struct(name=name, mode=mode, data=data,
                              dofs=dofs, shape=shape, field_name=field_name)

            if out[key].dofs == (-1,):
                out[key].dofs = None

        fd.close()

        return out

    def read_data_header(self, dname, step=None, filename=None):
        fd, step_group = self._get_step_group(step, filename=filename)
        if fd is None: return None

        groups = step_group._v_groups
        for name, data_group in six.iteritems(groups):
            try:
                key = dec(data_group.dname.read())

            except pt.exceptions.NoSuchNodeError:
                continue

            if key == dname:
                mode = dec(data_group.mode.read())
                fd.close()
                return mode, name

        fd.close()
        raise KeyError('non-existent data: %s' % dname)

    def read_time_history(self, node_name, indx, filename=None):
        filename = get_default(filename, self.filename)
        fd = pt.open_file(filename, mode="r")

        th = dict_from_keys_init(indx, list)
        for gr_name in self._get_step_group_names(fd):
            step_group = fd.get_node(fd.root, gr_name)
            data = step_group._f_get_child(node_name).data

            for ii in indx:
                th[ii].append(nm.array(data[ii]))

        fd.close()

        for key, val in six.iteritems(th):
            aux = nm.array(val)
            if aux.ndim == 4: # cell data.
                aux = aux[:,0,:,0]
            th[key] = aux

        return th

    def read_variables_time_history(self, var_names, ts, filename=None):
        filename = get_default(filename, self.filename)
        fd = pt.open_file(filename, mode="r")

        assert_((fd.root.last_step[0] + 1) == ts.n_step)

        ths = dict_from_keys_init(var_names, list)

        arr = nm.asarray
        for step in range(ts.n_step):
            gr_name = 'step%d' % step
            step_group = fd.get_node(fd.root, gr_name)
            name_dict = step_group._v_attrs.name_dict
            for var_name in var_names:
                data = step_group._f_get_child(name_dict[var_name]).data
                ths[var_name].append(arr(data.read()))

        fd.close()

        return ths

class MEDMeshIO(MeshIO):
    format = "med"

    def read(self, mesh, **kwargs):
        fd = pt.open_file(self.filename, mode="r")

        mesh_root = fd.root.ENS_MAA

        #TODO: Loop through multiple meshes?
        mesh_group = mesh_root._f_get_child(list(mesh_root._v_groups.keys())[0])

        if not ('NOE' in list(mesh_group._v_groups.keys())):
            mesh_group = mesh_group._f_get_child(list(mesh_group._v_groups.keys())[0])

        mesh.name = mesh_group._v_name

        aux_coors = mesh_group.NOE.COO.read()
        n_nodes = mesh_group.NOE.COO.get_attr('NBR')

        # Unflatten the node coordinate array
        dim = aux_coors.shape[0] // n_nodes
        coors = nm.zeros((n_nodes,dim), dtype=nm.float64)
        for ii in range(dim):
            coors[:,ii] = aux_coors[n_nodes*ii:n_nodes*(ii+1)]

        ngroups = mesh_group.NOE.FAM.read()
        assert_((ngroups >= 0).all())

        # Dict to map MED element names to SfePy descs
        #NOTE: The commented lines are elements which
        #      produce KeyError in SfePy
        med_descs = {
                      'TE4' : '3_4',
                      #'T10' : '3_10',
                      #'PY5' : '3_5',
                      #'P13' : '3_13',
                      'HE8' : '3_8',
                      #'H20' : '3_20',
                      #'PE6' : '3_6',
                      #'P15' : '3_15',
                      #TODO: Polyhedrons (POE) - need special handling
                      'TR3' : '2_3',
                      #'TR6' : '2_6',
                      'QU4' : '2_4',
                      #'QU8' : '2_8',
                      #TODO: Polygons (POG) - need special handling
                      #'SE2' : '1_2',
                      #'SE3' : '1_3',
                    }

        conns = []
        descs = []
        mat_ids = []

        for md, desc in six.iteritems(med_descs):
            if int(desc[0]) != dim: continue

            try:
                group = mesh_group.MAI._f_get_child(md)

                aux_conn = group.NOD.read()
                n_conns = group.NOD.get_attr('NBR')

                # (0 based indexing in numpy vs. 1 based in MED)
                nne = aux_conn.shape[0] // n_conns
                conn = nm.zeros((n_conns,nne), dtype=nm.int32)
                for ii in range(nne):
                    conn[:,ii] = aux_conn[n_conns*ii:n_conns*(ii+1)] - 1

                conns.append(conn)

                mat_id = group.FAM.read()
                assert_((mat_id <= 0).all())
                mat_id = nm.abs(mat_id)

                mat_ids.append(mat_id)
                descs.append(med_descs[md])

            except pt.exceptions.NoSuchNodeError:
                pass

        fd.close()
        mesh._set_io_data(coors, ngroups, conns, mat_ids, descs)

        return mesh

class Mesh3DMeshIO(MeshIO):
    format = "mesh3d"

    def read(self, mesh, **kwargs):
        f = open(self.filename)
        # read the whole file:
        vertices = self._read_section(f, integer=False)
        tetras = self._read_section(f)
        hexes = self._read_section(f)
        prisms = self._read_section(f)
        tris = self._read_section(f)
        quads = self._read_section(f)

        # substract 1 from all elements, because we count from 0:
        conns = []
        mat_ids = []
        descs = []
        if len(tetras) > 0:
            conns.append(tetras - 1)
            mat_ids.append([0]*len(tetras))
            descs.append("3_4")
        if len(hexes) > 0:
            conns.append(hexes - 1)
            mat_ids.append([0]*len(hexes))
            descs.append("3_8")
        mesh._set_io_data(vertices, None, conns, mat_ids, descs)
        return mesh

    def read_dimension(self):
        return 3

    def _read_line(self, f):
        """
        Reads one non empty line (if it's a comment, it skips it).
        """
        l = f.readline().strip()
        while l == "" or l[0] == "#": # comment or an empty line
            l = f.readline().strip()
        return l

    def _read_section(self, f, integer=True):
        """
        Reads one section from the mesh3d file.

        integer ... if True, all numbers are passed to int(), otherwise to
            float(), before returning

        Some examples how a section can look like:

        2
        1 2 5 4 7 8 11 10
        2 3 6 5 8 9 12 11

        or

        5
        1 2 3 4     1
        1 2 6 5     1
        2 3 7 6     1
        3 4 8 7     1
        4 1 5 8     1

        or

        0

        """
        if integer:
            dtype=int
        else:
            dtype=float
        l = self._read_line(f)
        N = int(l)
        rows = []
        for i in range(N):
            l = self._read_line(f)
            row = nm.fromstring(l, sep=" ", dtype=dtype)
            rows.append(row)
        return nm.array(rows)

def mesh_from_groups(mesh, ids, coors, ngroups,
                     tris, mat_tris, quads, mat_quads,
                     tetras, mat_tetras, hexas, mat_hexas, remap=None):
    ids = nm.asarray(ids, dtype=nm.int32)
    coors = nm.asarray(coors, dtype=nm.float64)

    if remap is None:
        n_nod = coors.shape[0]
        remap = nm.zeros((ids.max()+1,), dtype=nm.int32)
        remap[ids] = nm.arange(n_nod, dtype=nm.int32)

    tris = remap[nm.array(tris, dtype=nm.int32)]
    quads = remap[nm.array(quads, dtype=nm.int32)]
    tetras = remap[nm.array(tetras, dtype=nm.int32)]
    hexas = remap[nm.array(hexas, dtype=nm.int32)]

    conns = [tris, quads, tetras, hexas]
    mat_ids = [nm.array(ar, dtype=nm.int32)
               for ar in [mat_tris, mat_quads, mat_tetras, mat_hexas]]
    descs = ['2_3', '2_4', '3_4', '3_8']

    # Remove empty groups.
    conns, mat_ids, descs = zip(*[(conns[ig], mat_ids[ig], descs[ig])
                                  for ig in range(4)
                                  if conns[ig].shape[0] > 0])

    mesh._set_io_data(coors, ngroups, conns, mat_ids, descs)
    return mesh

class AVSUCDMeshIO(MeshIO):
    format = 'avs_ucd'

    @staticmethod
    def guess(filename):
        return True

    def read(self, mesh, **kwargs):
        fd = open(self.filename, 'r')

        # Skip all comments.
        while 1:
            line = fd.readline()
            if line and (line[0] != '#'):
                break

        header = [int(ii) for ii in line.split()]
        n_nod, n_el = header[0:2]

        ids = nm.zeros((n_nod,), dtype=nm.int32)
        dim = 3
        coors = nm.zeros((n_nod, dim), dtype=nm.float64)
        for ii in range(n_nod):
            line = fd.readline().split()
            ids[ii] = int(line[0])
            coors[ii] = [float(coor) for coor in line[1:]]

        mat_tetras = []
        tetras = []
        mat_hexas = []
        hexas = []
        for ii in range(n_el):
            line = fd.readline().split()
            if line[2] == 'tet':
                mat_tetras.append(int(line[1]))
                tetras.append([int(ic) for ic in line[3:]])
            elif line[2] == 'hex':
                mat_hexas.append(int(line[1]))
                hexas.append([int(ic) for ic in line[3:]])
        fd.close()

        mesh = mesh_from_groups(mesh, ids, coors, None,
                                [], [], [], [],
                                tetras, mat_tetras, hexas, mat_hexas)
        return mesh

    def read_dimension(self):
        return 3

    def write(self, filename, mesh, out=None, **kwargs):
        raise NotImplementedError

class HypermeshAsciiMeshIO(MeshIO):
    format = 'hmascii'

    def read(self, mesh, **kwargs):
        fd = open(self.filename, 'r')

        ids = []
        coors = []
        tetras = []
        mat_tetras = []
        hexas = []
        mat_hexas = []
        quads = []
        mat_quads = []
        trias = []
        mat_trias = []
        mat_id = 0

        for line in fd:
            if line and (line[0] == '*'):
                if line[1:10] == 'component':
                    line = line.strip()[11:-1].split(',')
                    mat_id = int(line[0])
                if line[1:5] == 'node':
                    line = line.strip()[6:-1].split(',')
                    ids.append(int(line[0]))
                    coors.append([float(coor) for coor in line[1:4]])

                elif line[1:7] == 'tetra4':
                    line = line.strip()[8:-1].split(',')
                    mat_tetras.append(mat_id)
                    tetras.append([int(ic) for ic in line[2:6]])

                elif line[1:6] == 'hexa8':
                    line = line.strip()[7:-1].split(',')
                    mat_hexas.append(mat_id)
                    hexas.append([int(ic) for ic in line[2:10]])

                elif line[1:6] == 'quad4':
                    line = line.strip()[7:-1].split(',')
                    mat_quads.append(mat_id)
                    quads.append([int(ic) for ic in line[2:6]])

                elif line[1:6] == 'tria3':
                    line = line.strip()[7:-1].split(',')
                    mat_trias.append(mat_id)
                    trias.append([int(ic) for ic in line[2:5]])
        fd.close()

        mesh = mesh_from_groups(mesh, ids, coors, None,
                                trias, mat_trias, quads, mat_quads,
                                tetras, mat_tetras, hexas, mat_hexas)

        return mesh

    def read_dimension(self):
        return 3

    def write(self, filename, mesh, out=None, **kwargs):
        raise NotImplementedError

class AbaqusMeshIO(MeshIO):
    format = 'abaqus'

    @staticmethod
    def guess(filename):
        ok = False
        fd = open(filename, 'r')
        for ii in range(100):
            try:
                line = fd.readline().strip().split(',')
            except:
                break
            if line[0].lower() == '*node':
                ok = True
                break
        fd.close()

        return ok

    def read(self, mesh, **kwargs):
        fd = open(self.filename, 'r')

        ids = []
        coors = []
        tetras = []
        mat_tetras = []
        hexas = []
        mat_hexas = []
        tris = []
        mat_tris = []
        quads = []
        mat_quads = []
        nsets = {}
        ing = 1
        dim = 0

        line = fd.readline().split(',')
        while 1:
            if not line[0]: break

            token = line[0].strip().lower()
            if token == '*node':
                while 1:
                    line = fd.readline().split(',')
                    if (not line[0]) or (line[0][0] == '*'): break
                    if dim == 0:
                        dim = len(line) - 1
                    ids.append(int(line[0]))
                    if dim == 2:
                        coors.append([float(coor) for coor in line[1:3]])
                    else:
                        coors.append([float(coor) for coor in line[1:4]])

            elif token == '*element':

                if line[1].find('C3D8') >= 0:
                    while 1:
                        line = fd.readline().split(',')
                        if (not line[0]) or (line[0][0] == '*'): break
                        mat_hexas.append(0)
                        hexas.append([int(ic) for ic in line[1:9]])

                elif line[1].find('C3D4') >= 0:
                    while 1:
                        line = fd.readline().split(',')
                        if (not line[0]) or (line[0][0] == '*'): break
                        mat_tetras.append(0)
                        tetras.append([int(ic) for ic in line[1:5]])

                elif (
                        line[1].find('CPS') >= 0
                        or line[1].find('CPE') >= 0
                        or line[1].find('CAX') >= 0
                ):
                    if line[1].find('4') >= 0:
                        while 1:
                            line = fd.readline().split(',')
                            if (not line[0]) or (line[0][0] == '*'): break
                            mat_quads.append(0)
                            quads.append([int(ic) for ic in line[1:5]])
                    elif line[1].find('3') >= 0:
                        while 1:
                            line = fd.readline().split(',')
                            if (not line[0]) or (line[0][0] == '*'): break
                            mat_tris.append(0)
                            tris.append([int(ic) for ic in line[1:4]])
                    else:
                        raise ValueError('unknown element type! (%s)' % line[1])
                else:
                    raise ValueError('unknown element type! (%s)' % line[1])

            elif token == '*nset':

                if line[-1].strip().lower() == 'generate':
                    line = fd.readline()
                    continue

                while 1:
                    line = fd.readline().strip().split(',')
                    if (not line[0]) or (line[0][0] == '*'): break
                    if not line[-1]: line = line[:-1]
                    aux = [int(ic) for ic in line]
                    nsets.setdefault(ing, []).extend(aux)
                ing += 1

            else:
                line = fd.readline().split(',')

        fd.close()

        ngroups = nm.zeros((len(coors),), dtype=nm.int32)
        for ing, ii in six.iteritems(nsets):
            ngroups[nm.array(ii)-1] = ing

        mesh = mesh_from_groups(mesh, ids, coors, ngroups,
                                tris, mat_tris, quads, mat_quads,
                                tetras, mat_tetras, hexas, mat_hexas)

        return mesh

    def read_dimension(self):
        fd = open(self.filename, 'r')
        line = fd.readline().split(',')
        while 1:
            if not line[0]: break

            token = line[0].strip().lower()
            if token == '*node':
                while 1:
                    line = fd.readline().split(',')
                    if (not line[0]) or (line[0][0] == '*'): break
                    dim = len(line) - 1

        fd.close()
        return dim

    def write(self, filename, mesh, out=None, **kwargs):
        raise NotImplementedError

class BDFMeshIO(MeshIO):
    format = 'nastran'

    def read_dimension(self, ret_fd=False):
        fd = open(self.filename, 'r')
        el3d = 0
        while 1:
            try:
                line = fd.readline()
            except:
                output("reading " + fd.name + " failed!")
                raise
            if len(line) == 1: continue
            if line[0] == '$': continue
            aux = line.split()

            if aux[0] == 'CHEXA':
                el3d += 1
            elif aux[0] == 'CTETRA':
                el3d += 1

        if el3d > 0:
            dim = 3
        else:
            dim = 2

        if ret_fd:
            return dim, fd
        else:
            fd.close()
            return dim

    def read(self, mesh, **kwargs):
        def mfloat(s):
            if len(s) > 3:
                if s[-3] == '-':
                    return float(s[:-3]+'e'+s[-3:])

            return float(s)

        import string
        fd = open(self.filename, 'r')

        el = {'3_8' : [], '3_4' : [], '2_4' : [], '2_3' : []}
        nod = []
        cmd = ''
        dim = 2

        conns_in = []
        descs = []
        node_grp = None
        while 1:
            try:
                line = fd.readline()
            except EOFError:
                break
            except:
                output("reading " + fd.name + " failed!")
                raise

            if (len(line) == 0): break
            if len(line) < 4: continue
            if line[0] == '$': continue

            row = line.strip().split()
            if row[0] == 'GRID':
                cs = line.strip()[-24:]
                aux = [ cs[0:8], cs[8:16], cs[16:24] ]
                nod.append([mfloat(ii) for ii in aux]);
            elif row[0] == 'GRID*':
                aux = row[1:4];
                cmd = 'GRIDX';
            elif row[0] == 'CHEXA':
                aux = [int(ii)-1 for ii in row[3:9]]
                aux2 = int(row[2])
                aux3 = row[9]
                cmd ='CHEXAX'
            elif row[0] == 'CTETRA':
                aux = [int(ii)-1 for ii in row[3:]]
                aux.append(int(row[2]))
                el['3_4'].append(aux)
                dim = 3
            elif row[0] == 'CQUAD4':
                aux = [int(ii)-1 for ii in row[3:]]
                aux.append(int(row[2]))
                el['2_4'].append(aux)
            elif row[0] == 'CTRIA3':
                aux = [int(ii)-1 for ii in row[3:]]
                aux.append(int(row[2]))
                el['2_3'].append(aux)
            elif cmd == 'GRIDX':
                cmd = ''
                aux2 = row[1]
                if aux2[-1] == '0':
                    aux2 = aux2[:-1]
                    aux3 = aux[1:]
                    aux3.append(aux2)
                    nod.append([float(ii) for ii in aux3]);
            elif cmd == 'CHEXAX':
                cmd = ''
                aux4 = row[0]
                aux5 = aux4.find(aux3)
                aux.append(int(aux4[(aux5+len(aux3)):])-1)
                aux.extend([int(ii)-1 for ii in row[1:]])
                aux.append(aux2)
                el['3_8'].append(aux)
                dim = 3

            elif row[0] == 'SPC' or row[0] == 'SPC*':
                if node_grp is None:
                    node_grp = [0] * len(nod)

                node_grp[int(row[2]) - 1] = int(row[1])

        for elem in el.keys():
            if len(el[elem]) > 0:
                conns_in.append(el[elem])
                descs.append(elem)

        fd.close()

        nod = nm.array(nod, nm.float64)
        if dim == 2:
            nod = nod[:,:2].copy()

        conns, mat_ids = split_conns_mat_ids(conns_in)
        mesh._set_io_data(nod, node_grp, conns, mat_ids, descs)

        return mesh

    @staticmethod
    def format_str(str, idx, n=8):
        out = ''
        for ii, istr in enumerate(str):
            aux = '%d' % istr
            out += aux + ' ' * (n - len(aux))
            if ii == 7:
                out += '+%07d\n+%07d' % (idx, idx)

        return out

    def write(self, filename, mesh, out=None, **kwargs):
        fd = open(filename, 'w')

        coors, ngroups, conns, mat_ids, desc = mesh._get_io_data()

        n_nod, dim = coors.shape

        fd.write("$NASTRAN Bulk Data File created by SfePy\n")
        fd.write("$\nBEGIN BULK\n")

        fd.write("$\n$ ELEMENT CONNECTIVITY\n$\n")
        iel = 0
        mats = {}
        for ig, conn in enumerate(conns):
            ids = mat_ids[ig]
            for ii in range(conn.shape[0]):
                iel += 1
                nn = conn[ii] + 1
                mat = ids[ii]
                if mat in mats:
                    mats[mat] += 1
                else:
                    mats[mat] = 0

                if (desc[ig] == "2_4"):
                    fd.write("CQUAD4  %s\n" %\
                             self.format_str([ii + 1, mat,
                                              nn[0], nn[1], nn[2], nn[3]],
                                             iel))
                elif (desc[ig] == "2_3"):
                    fd.write("CTRIA3  %s\n" %\
                             self.format_str([ii + 1, mat,
                                              nn[0], nn[1], nn[2]], iel))
                elif (desc[ig] == "3_4"):
                    fd.write("CTETRA  %s\n" %\
                             self.format_str([ii + 1, mat,
                                              nn[0], nn[1], nn[2], nn[3]],
                                             iel))
                elif (desc[ig] == "3_8"):
                    fd.write("CHEXA   %s\n" %\
                             self.format_str([ii + 1, mat, nn[0], nn[1], nn[2],
                                              nn[3], nn[4], nn[5], nn[6],
                                              nn[7]], iel))
                else:
                    raise ValueError('unknown element type! (%s)' % desc[ig])

        fd.write("$\n$ NODAL COORDINATES\n$\n")
        format = 'GRID*   %s                           % 08E   % 08E\n'
        if coors.shape[1] == 3:
            format += '*          % 08E0               \n'
        else:
            format += '*          % 08E0               \n' % 0.0
        for ii in range(n_nod):
            sii = str(ii + 1)
            fd.write(format % ((sii + ' ' * (8 - len(sii)),)
                               + tuple(coors[ii])))

        fd.write("$\n$ GEOMETRY\n$\n1                                   ")
        fd.write("0.000000E+00    0.000000E+00\n")
        fd.write("*           0.000000E+00    0.000000E+00\n*       \n")

        fd.write("$\n$ MATERIALS\n$\n")
        matkeys = list(mats.keys())
        matkeys.sort()
        for ii, imat in enumerate(matkeys):
            fd.write("$ material%d : Isotropic\n" % imat)
            aux = str(imat)
            fd.write("MAT1*   %s            " % (aux + ' ' * (8 - len(aux))))
            fd.write("0.000000E+00                    0.000000E+00\n")
            fd.write("*           0.000000E+00    0.000000E+00\n")

        fd.write("$\n$ GEOMETRY\n$\n")
        for ii, imat in enumerate(matkeys):
            fd.write("$ material%d : solid%d\n" % (imat, imat))
            fd.write("PSOLID* %s\n" % self.format_str([ii + 1, imat], 0, 16))
            fd.write("*       \n")

        fd.write("ENDDATA\n")

        fd.close()


class NEUMeshIO(MeshIO):
    format = 'gambit'

    def read_dimension(self, ret_fd=False):

        fd = open(self.filename, 'r')

        row = fd.readline().split()
        while 1:
            if not row: break
            if len(row) == 0: continue

            if (row[0] == 'NUMNP'):
                row = fd.readline().split()
                n_nod, n_el, dim = row[0], row[1], int(row[4])
                break;

        if ret_fd:
            return dim, fd
        else:
            fd.close()
            return dim

    def read(self, mesh, **kwargs):

        el = {'3_8' : [], '3_4' : [], '2_4' : [], '2_3' : []}
        nod = []

        conns_in = []
        descs = []

        group_ids = []
        group_n_els = []
        groups = []
        nodal_bcs = {}

        fd = open(self.filename, 'r')

        row = fd.readline()
        while 1:
            if not row: break
            row = row.split()

            if len(row) == 0:
                row = fd.readline()
                continue

            if (row[0] == 'NUMNP'):
                row = fd.readline().split()
                n_nod, n_el, dim = int(row[0]), int(row[1]), int(row[4])

            elif (row[0] == 'NODAL'):
                row = fd.readline().split()
                while not(row[0] == 'ENDOFSECTION'):
                    nod.append(row[1:])
                    row = fd.readline().split()

            elif (row[0] == 'ELEMENTS/CELLS'):
                row = fd.readline().split()
                while not(row[0] == 'ENDOFSECTION'):
                    elid = [row[0]]
                    gtype = int(row[1])
                    if gtype == 6:
                        el['3_4'].append(row[3:]+elid)
                    elif gtype == 4:
                        rr = row[3:]
                        if (len(rr) < 8):
                            rr.extend(fd.readline().split())
                        el['3_8'].append(rr+elid)
                    elif gtype == 3:
                        el['2_3'].append(row[3:]+elid)
                    elif gtype == 2:
                        el['2_4'].append(row[3:]+elid)
                    row = fd.readline().split()

            elif (row[0] == 'GROUP:'):
                group_ids.append(row[1])
                g_n_el = int(row[3])
                group_n_els.append(g_n_el)
                name = fd.readline().strip()

                els = []
                row = fd.readline().split()
                row = fd.readline().split()
                while not(row[0] == 'ENDOFSECTION'):
                    els.extend(row)
                    row = fd.readline().split()
                if g_n_el != len(els):
                    msg = 'wrong number of group elements! (%d == %d)'\
                          % (n_el, len(els))
                    raise ValueError(msg)
                groups.append(els)

            elif (row[0] == 'BOUNDARY'):
                row = fd.readline().split()
                key = row[0]
                num = int(row[2])
                inod = read_array(fd, num, None, nm.int32) - 1
                nodal_bcs[key] = inod.squeeze()

                row = fd.readline().split()
                assert_(row[0] == 'ENDOFSECTION')

            row = fd.readline()

        fd.close()

        if int(n_el) != sum(group_n_els):
            print('wrong total number of group elements! (%d == %d)'\
                  % (int(n_el), len(group_n_els)))

        mat_ids = nm.zeros(n_el, dtype=nm.int32)
        for ii, els in enumerate(groups):
            els = nm.array(els, dtype=nm.int32)
            mat_ids[els - 1] = group_ids[ii]

        for elem in el.keys():
            if len(el[elem]) > 0:
                els = nm.array(el[elem], dtype=nm.int32)
                els[:, :-1] -= 1
                els[:, -1] = mat_ids[els[:, -1]-1]

                if elem == '3_8':
                    els = els[:, [0, 1, 3, 2, 4, 5, 7, 6, 8]]

                conns_in.append(els)
                descs.append(elem)

        nod = nm.array(nod, nm.float64)

        conns, mat_ids = split_conns_mat_ids(conns_in)
        mesh._set_io_data(nod, None, conns, mat_ids, descs, nodal_bcs=nodal_bcs)

        return mesh

    def write(self, filename, mesh, out=None, **kwargs):
        raise NotImplementedError

class ANSYSCDBMeshIO(MeshIO):
    format = 'ansys_cdb'

    @staticmethod
    def guess(filename):
        fd = open(filename, 'r')

        for ii in range(1000):
            row = fd.readline()
            if not row: break
            if len(row) == 0: continue

            row = row.split(',')
            kw = row[0].lower()

            if (kw == 'nblock'):
                ok = True
                break

        else:
            ok = False

        fd.close()

        return ok

    @staticmethod
    def make_format(format, nchar=1000):
        idx = [];
        dtype = [];
        start = 0;

        for iform in format:
            ret = iform.partition('i')
            if not ret[1]:
                ret = iform.partition('e')
            if not ret[1]:
                raise ValueError
            aux = ret[2].partition('.')
            step = int(aux[0])
            for j in range(int(ret[0])):
                if (start + step) > nchar:
                    break
                idx.append((start, start+step))
                start += step
                dtype.append(ret[1])

        return idx, dtype

    def write(self, filename, mesh, out=None, **kwargs):
        raise NotImplementedError

    def read_bounding_box(self):
        raise NotImplementedError

    def read_dimension(self, ret_fd=False):
        return 3

    def read(self, mesh, **kwargs):
        ids = []
        coors = []
        tetras = []
        hexas = []
        qtetras = []
        qhexas = []
        nodal_bcs = {}

        fd = open(self.filename, 'r')

        while True:
            row = fd.readline()
            if not row: break
            if len(row) == 0: continue

            row = row.split(',')
            kw = row[0].lower()

            if (kw == 'nblock'):
                # Solid keyword -> 3, otherwise 1 is the starting coors index.
                ic = 3 if len(row) == 3 else 1
                fmt = fd.readline()
                fmt = fmt.strip()[1:-1].split(',')
                row = look_ahead_line(fd)
                nchar = len(row)
                idx, dtype = self.make_format(fmt, nchar)
                ii0, ii1 = idx[0]
                while True:
                    row = fd.readline()
                    if ((row[0] == '!') or (row[:2] == '-1')
                        or len(row) != nchar):
                        break

                    line = [float(row[i0:i1]) for i0, i1 in idx[ic:]]

                    ids.append(int(row[ii0:ii1]))
                    coors.append(line)

            elif (kw == 'eblock'):
                if (len(row) <= 2) or row[2].strip().lower() != 'solid':
                    continue

                fmt = fd.readline()
                fmt = [fmt.strip()[1:-1]]
                row = look_ahead_line(fd)
                nchar = len(row)
                idx, dtype = self.make_format(fmt, nchar)

                imi0, imi1 = idx[0] # Material id.
                inn0, inn1 = idx[8] # Number of nodes in line.
                ien0, ien1 = idx[10] # Element number.
                ic0 = 11
                while True:
                    row = fd.readline()
                    if ((row[0] == '!') or (row[:2] == '-1')
                        or (len(row) != nchar)):
                        break

                    line = [int(row[imi0:imi1])]
                    n_nod = int(row[inn0:inn1])

                    line.extend(int(row[i0:i1])
                                for i0, i1 in idx[ic0 : ic0 + n_nod])
                    if n_nod == 4:
                        tetras.append(line)

                    elif n_nod == 8:
                        hexas.append(line)

                    elif n_nod == 10:
                        row = fd.readline()
                        line.extend(int(row[i0:i1])
                                    for i0, i1 in idx[:2])
                        qtetras.append(line)

                    elif n_nod == 20:
                        row = fd.readline()
                        line.extend(int(row[i0:i1])
                                    for i0, i1 in idx[:12])
                        qhexas.append(line)

                    else:
                        raise ValueError('unsupported element type! (%d nodes)'
                                         % n_nod)

            elif kw == 'cmblock':
                if row[2].lower() != 'node': # Only node sets support.
                    continue

                n_nod = int(row[3].split('!')[0])
                fd.readline() # Format line not needed.

                nods = read_array(fd, n_nod, 1, nm.int32)
                nodal_bcs[row[1].strip()] = nods.ravel()

        fd.close()

        coors = nm.array(coors, dtype=nm.float64)

        tetras = nm.array(tetras, dtype=nm.int32)
        if len(tetras):
            mat_ids_tetras = tetras[:, 0]
            tetras = tetras[:, 1:]

        else:
            tetras.shape = (0, 4)
            mat_ids_tetras = nm.array([])

        hexas = nm.array(hexas, dtype=nm.int32)
        if len(hexas):
            mat_ids_hexas = hexas[:, 0]
            hexas = hexas[:, 1:]

        else:
            hexas.shape = (0, 8)
            mat_ids_hexas = nm.array([])

        if len(qtetras):
            qtetras = nm.array(qtetras, dtype=nm.int32)
            tetras.shape = (max(0, tetras.shape[0]), 4)
            tetras = nm.r_[tetras, qtetras[:, 1:5]]
            mat_ids_tetras = nm.r_[mat_ids_tetras, qtetras[:, 0]]

        if len(qhexas):
            qhexas = nm.array(qhexas, dtype=nm.int32)
            hexas.shape = (max(0, hexas.shape[0]), 8)
            hexas = nm.r_[hexas, qhexas[:, 1:9]]
            mat_ids_hexas = nm.r_[mat_ids_hexas, qhexas[:, 0]]

        if len(qtetras) or len(qhexas):
            ii = nm.union1d(tetras.ravel(), hexas.ravel())
            n_nod = len(ii)

            remap = nm.zeros((ii.max()+1,), dtype=nm.int32)
            remap[ii] = nm.arange(n_nod, dtype=nm.int32)

            ic = nm.searchsorted(ids, ii)
            coors = coors[ic]

        else:
            n_nod = coors.shape[0]
            remap = nm.zeros((nm.array(ids).max() + 1,), dtype=nm.int32)
            remap[ids] = nm.arange(n_nod, dtype=nm.int32)

        # Convert tetras as degenerate hexas to true tetras.
        ii = nm.where((hexas[:, 2] == hexas[:, 3])
                      & (hexas[:, 4] == hexas[:, 5])
                      & (hexas[:, 4] == hexas[:, 6])
                      & (hexas[:, 4] == hexas[:, 7]))[0]

        if len(ii) == len(hexas):
            tetras = nm.r_[tetras, hexas[ii[:, None], [0, 1, 2, 4]]]
            mat_ids_tetras = nm.r_[mat_ids_tetras, mat_ids_hexas[ii]]

            hexas = nm.delete(hexas, ii, axis=0)
            mat_ids_hexas = nm.delete(mat_ids_hexas, ii)

        else:
            output('WARNING: mesh "%s" has both tetrahedra and hexahedra!'
                   % mesh.name)

        ngroups = nm.zeros(len(coors), dtype=nm.int32)

        mesh = mesh_from_groups(mesh, ids, coors, ngroups,
                                [], [], [], [],
                                tetras, mat_ids_tetras,
                                hexas, mat_ids_hexas, remap=remap)

        mesh.nodal_bcs = {}
        for key, nods in six.iteritems(nodal_bcs):
            nods = nods[nods < len(remap)]
            mesh.nodal_bcs[key] = remap[nods]

        return mesh




class Msh2MeshIO(MeshIO):
    format = 'msh_v2'

    msh_cells = {
        1: (2, 2),
        2: (2, 3),
        3: (2, 4),
        4: (3, 4),
        5: (3, 8),
        6: (3, 6),
    }

    geo2msh_type = {
        "1_2" : 1, # ? but we will probably not need this
        "2_3" : 2,
        "2_4" : 3,
        "3_4" : 4,
        "3_8" : 5
    }
    prism2hexa = nm.asarray([0, 1, 2, 2, 3, 4, 5, 5])

    msh20header = ["$MeshFormat\n",
                   "2.0 0 8\n"
                   "$EndMeshFormat\n"]

<<<<<<< HEAD
=======
    msh2Dtensor_intscheme1 = [
                                '$InterpolationScheme\n'
                                '"INTERPOLATION_SCHEME"\n'
                                '1\n'
                                '4\n'
                                '2\n'
                                '3 3\n'
                                '1 0 0\n'
                                '0 0 1\n'
                                '0 1 0\n'
                                '3 2\n'
                                '0 0 0\n'
                                '1 0 0\n'
                                '0 1 0\n' 
                                '$EndInterpolationScheme\n']

>>>>>>> d8afdea9

    def read_dimension(self, ret_fd=True):
        fd = open(self.filename, 'r')
        while 1:
            lastpos = fd.tell()
            line = skip_read_line(fd).split()
            if line[0] in ['$Nodes', '$Elements']:
                num = int(read_token(fd))
                coors = read_array(fd, num, 4, nm.float64)
                fd.seek(lastpos)
                if nm.sum(nm.abs(coors[:,3])) < 1e-16:
                    dims = 2
                else:
                    dims = 3
                break

            if line[0] == '$PhysicalNames':
                num = int(read_token(fd))
                dims = []
                for ii in range(num):
                    dims.append(int(skip_read_line(fd, no_eof=True).split()[0]))

                break

        dim = nm.max(dims)
        if ret_fd:
            return dim, fd
        else:
            fd.close()
            return dim

    def read_bounding_box(self, ret_fd=False, ret_dim=False):
        fd = open(self.filename, 'r')
        dim, fd  = self.read_dimension(ret_fd=True)
        return _read_bounding_box(fd, dim, '$Nodes',
                                  c0=1, ret_fd=ret_fd, ret_dim=ret_dim)

    def read(self, mesh, omit_facets=True, **kwargs):
        fd = open(self.filename, 'r')

        conns = []
        descs = []
        mat_ids = []
        tags = []
        dims = []

        while 1:
            line = skip_read_line(fd).split()
            if not line:
                break

            ls = line[0]
            if ls == '$MeshFormat':
                skip_read_line(fd)
            elif ls == '$PhysicalNames':
                num = int(read_token(fd))
                for ii in range(num):
                    skip_read_line(fd)
            elif ls == '$Nodes':
                num = int(read_token(fd))
                coors = read_array(fd, num, 4, nm.float64)

            elif ls == '$Elements':
                num = int(read_token(fd))
                for ii in range(num):
                    line = [int(jj) for jj in skip_read_line(fd).split()]
                    if line[1] > 6:
                        continue
                    dimension, nc = self.msh_cells[line[1]]
                    dims.append(dimension)
                    ntag = line[2]
                    mat_id = line[3]
                    conn = line[(3 + ntag):]
                    desc = '%d_%d' % (dimension, nc)
                    if desc in descs:
                        idx = descs.index(desc)
                        conns[idx].append(conn)
                        mat_ids[idx].append(mat_id)
                        tags[idx].append(line[3:(3 + ntag)])
                    else:
                        descs.append(desc)
                        conns.append([conn])
                        mat_ids.append([mat_id])
                        tags.append(line[3:(3 + ntag)])

            elif ls == '$Periodic':
                periodic = ''
                while 1:
                    pline = skip_read_line(fd)
                    if '$EndPeriodic' in pline:
                        break
                    else:
                        periodic += pline

            elif line[0] == '#' or ls[:4] == '$End':
                pass

            else:
                output('skipping unknown entity: %s' % line)
                continue

        fd.close()

        dim = nm.max(dims)

        if '2_2' in descs:
            idx2 = descs.index('2_2')
            descs.pop(idx2)
            del(conns[idx2])
            del(mat_ids[idx2])

        if '3_6' in descs:
            idx6 = descs.index('3_6')
            c3_6as8 = nm.asarray(conns[idx6],
                                 dtype=nm.int32)[:,self.prism2hexa]
            if '3_8' in descs:
                descs.pop(idx6)
                c3_6m = nm.asarray(mat_ids.pop(idx6), type=nm.int32)
                idx8 = descs.index('3_8')
                c3_8 = nm.asarray(conns[idx8], type=nm.int32)
                c3_8m = nm.asarray(mat_ids[idx8], type=nm.int32)
                conns[idx8] = nm.vstack([c3_8, c3_6as8])
                mat_ids[idx8] = nm.hstack([c3_8m, c3_6m])
            else:
                descs[idx6] = '3_8'
                conns[idx6] = c3_6as8

        descs0, mat_ids0, conns0 = [], [], []
        for ii in range(len(descs)):
            if int(descs[ii][0]) == dim:
                conns0.append(nm.asarray(conns[ii], dtype=nm.int32) - 1)
                mat_ids0.append(nm.asarray(mat_ids[ii], dtype=nm.int32))
                descs0.append(descs[ii])

        mesh._set_io_data(coors[:,1:], nm.int32(coors[:,-1] * 0),
                          conns0, mat_ids0, descs0)

        return mesh

    def write(self, filename, mesh, out=None, ts=None, **kwargs):
        """
        Writes data into msh v2.0 file, handles cell_nodes data from DGField
        :param filename: path to file
        :param mesh: computational mesh
        :param out: data on the computational mesh
        :param ts: time stepper?
        :param kwargs:
        :return:
        """
        def write_mesh(fd, mesh):
            """
            write mesh into opened file fd
            :param fd: file opened for writing
            :param mesh: mesh to write
            :return:
            """
            coors, ngroups, conns, mat_ids, descs = mesh._get_io_data()
            dim = mesh.dim

            fd.write("$Nodes\n")
            fd.write(str(mesh.n_nod) + "\n")
            s = "{}" + dim*" {:.3f}" + (3 - dim)*" 0.0" + "\n"
<<<<<<< HEAD
            for i, node in enumerate(coors):
=======
            for i, node in enumerate(coors, 1):
>>>>>>> d8afdea9
                fd.write(s.format(i, *node))
            fd.write("$EndNodes\n")

            fd.write("$Elements\n")
            fd.write(str(sum( len(conn) for conn in conns)) + "\n")  # sum number ofelements acrcoss all conns
            for desc, conn in zip(descs, conns):
                _, n_el_verts = [int(f) for f in desc.split("_")]
                el_type = self.geo2msh_type[desc]
                s = "{} {} 2 0 0" + n_el_verts * " {}" + "\n"
<<<<<<< HEAD
                for i, element in enumerate(conn):
                    fd.write(s.format(i, el_type, *element))
=======
                for i, element in enumerate(conn, 1):
                    fd.write(s.format(i, el_type, *nm.array(element) + 1))
>>>>>>> d8afdea9
            fd.write("$EndElements\n")

        def write_interpolation_scheme(fd, scheme):
            """
            Unpacks matrices and writes them in corect format for gmsh to read
            :param fd: opened file descriptor
            :param scheme: Strcut with name, F - coeficients matrix, P - exponents matrix
            :return: None
            """
            fd.write('$InterpolationScheme\n')
            fd.write('"{}"\n'.format(scheme.name))
            fd.write("1\n")  # one int tag
            fd.write("{}\n".format(scheme.desc[-1]))  # TODO get element type from mesh.desc
            fd.write("2\n")  # nimber of matrices
            fd.write("{} {}\n".format(*scheme.F.shape))
            sF = "{} " * scheme.F.shape[1] + "\n"
            for row in scheme.F:
                fd.write(sF.format(*row))
            fd.write("{} {}\n".format(*scheme.P.shape))
            sP = "{} " * scheme.P.shape[1] + "\n"
            for row in scheme.P:
                fd.write(sP.format(*row))
            fd.write('$EndInterpolationScheme\n')

        def write_elementnodedata(fd, out, ts):
            """
            Writes cell_nodes data as $ElementNodeData
            :param fd:
            :param out:
            :param ts:
            :return: None
            """
            # write elements data
            # fd.writelines(self.msh2Dtensor_intscheme1)
<<<<<<< HEAD
=======
            datas = [st.data for st in out.values() if st.mode == "cell_nodes"]
>>>>>>> d8afdea9
            for key, value in out.items():
                if not value.mode == "cell_nodes":
                    continue
                if value.interpolation_scheme is not None:
                    write_interpolation_scheme(fd, value.interpolation_scheme )
                    interpolation_scheme_name = value.interpolation_scheme.name
                data = value.data
                n_el_nod = nm.shape(data)[1]
                fd.write("$ElementNodeData\n")
                fd.write("{}\n".format(1 if interpolation_scheme_name is None else 2))
                fd.write('"{}"\n'.format(key))  # name
                if interpolation_scheme_name is not None:
                    fd.write('"{}"\n'.format(interpolation_scheme_name))
                fd.write("1\n") # number of real tags
                fd.write("{}\n".format(ts.time if ts is not None else 0.0))
<<<<<<< HEAD
                fd.write("3\n") # number of integer tags
=======
                fd.write("3\n") # number of intiger tags
>>>>>>> d8afdea9
                fd.write("{}\n".format(ts.step if ts is not None else 0))
                fd.write("1\n") # number of components
                fd.write("{}\n".format(data.shape[0]))
                s = "{} {}" + n_el_nod * " {}" + "\n"
<<<<<<< HEAD
                for i, el_node_vals in enumerate(data):
                    fd.write(s.format(i, n_el_nod,*el_node_vals))
=======
                for i, el_node_vals in enumerate(data, 1):
                    fd.write(s.format(i, n_el_nod, *el_node_vals))
>>>>>>> d8afdea9
                fd.write("$EndElementNodeData\n")


        fd = open(filename, 'w')
        fd.writelines(self.msh20header)
        write_mesh(fd, mesh)
        write_elementnodedata(fd, out, ts)
        fd.close()
        return

def guess_format(filename, ext, formats, io_table):
    """
    Guess the format of filename, candidates are in formats.
    """
    ok = False
    for format in formats:
        output('guessing %s' % format)
        try:
            ok = io_table[format].guess(filename)
        except AttributeError:
            pass
        if ok: break

    else:
        raise NotImplementedError('cannot guess format of a *%s file!' % ext)

    return format

var_dict = list(vars().items())
io_table = {}

for key, var in var_dict:
    try:
        if is_derived_class(var, MeshIO):
            io_table[var.format] = var
    except TypeError:
        pass
del var_dict

def any_from_filename(filename, prefix_dir=None):
    """
    Create a MeshIO instance according to the kind of `filename`.

    Parameters
    ----------
    filename : str, function or MeshIO subclass instance
        The name of the mesh file. It can be also a user-supplied function
        accepting two arguments: `mesh`, `mode`, where `mesh` is a Mesh
        instance and `mode` is one of 'read','write', or a MeshIO subclass
        instance.
    prefix_dir : str
        The directory name to prepend to `filename`.

    Returns
    -------
    io : MeshIO subclass instance
        The MeshIO subclass instance corresponding to the kind of `filename`.
    """
    if not isinstance(filename, basestr):
        if isinstance(filename, MeshIO):
            return filename

        else:
            return UserMeshIO(filename)

    ext = op.splitext(filename)[1].lower()
    try:
        format = supported_formats[ext]
    except KeyError:
        raise ValueError('unsupported mesh file suffix! (%s)' % ext)

    if isinstance(format, tuple):
        format = guess_format(filename, ext, format, io_table)

    if prefix_dir is not None:
        filename = op.normpath(op.join(prefix_dir, filename))

    return io_table[format](filename)

insert_static_method(MeshIO, any_from_filename)
del any_from_filename

def for_format(filename, format=None, writable=False, prefix_dir=None):
    """
    Create a MeshIO instance for file `filename` with forced `format`.

    Parameters
    ----------
    filename : str
        The name of the mesh file.
    format : str
        One of supported formats. If None,
        :func:`MeshIO.any_from_filename()` is called instead.
    writable : bool
        If True, verify that the mesh format is writable.
    prefix_dir : str
        The directory name to prepend to `filename`.

    Returns
    -------
    io : MeshIO subclass instance
        The MeshIO subclass instance corresponding to the `format`.
    """
    ext = op.splitext(filename)[1].lower()
    try:
        _format = supported_formats[ext]
    except KeyError:
        _format = None

    format = get_default(format, _format)

    if format is None:
        io = MeshIO.any_from_filename(filename, prefix_dir=prefix_dir)

    else:
        if not isinstance(format, basestr):
            raise ValueError('ambigous suffix! (%s -> %s)' % (ext, format))

        if format not in io_table:
            raise ValueError('unknown output mesh format! (%s)' % format)

        if writable and ('w' not in supported_capabilities[format]):
            output('writable mesh formats:')
            output_mesh_formats('w')
            msg = 'write support not implemented for output mesh format "%s",' \
                  ' see above!' % format
            raise ValueError(msg)

        if prefix_dir is not None:
            filename = op.normpath(op.join(prefix_dir, filename))

        io = io_table[format](filename)

    return io

insert_static_method(MeshIO, for_format)
del for_format<|MERGE_RESOLUTION|>--- conflicted
+++ resolved
@@ -2739,25 +2739,6 @@
                    "2.0 0 8\n"
                    "$EndMeshFormat\n"]
 
-<<<<<<< HEAD
-=======
-    msh2Dtensor_intscheme1 = [
-                                '$InterpolationScheme\n'
-                                '"INTERPOLATION_SCHEME"\n'
-                                '1\n'
-                                '4\n'
-                                '2\n'
-                                '3 3\n'
-                                '1 0 0\n'
-                                '0 0 1\n'
-                                '0 1 0\n'
-                                '3 2\n'
-                                '0 0 0\n'
-                                '1 0 0\n'
-                                '0 1 0\n' 
-                                '$EndInterpolationScheme\n']
-
->>>>>>> d8afdea9
 
     def read_dimension(self, ret_fd=True):
         fd = open(self.filename, 'r')
@@ -2920,11 +2901,7 @@
             fd.write("$Nodes\n")
             fd.write(str(mesh.n_nod) + "\n")
             s = "{}" + dim*" {:.3f}" + (3 - dim)*" 0.0" + "\n"
-<<<<<<< HEAD
-            for i, node in enumerate(coors):
-=======
             for i, node in enumerate(coors, 1):
->>>>>>> d8afdea9
                 fd.write(s.format(i, *node))
             fd.write("$EndNodes\n")
 
@@ -2934,13 +2911,8 @@
                 _, n_el_verts = [int(f) for f in desc.split("_")]
                 el_type = self.geo2msh_type[desc]
                 s = "{} {} 2 0 0" + n_el_verts * " {}" + "\n"
-<<<<<<< HEAD
-                for i, element in enumerate(conn):
-                    fd.write(s.format(i, el_type, *element))
-=======
                 for i, element in enumerate(conn, 1):
                     fd.write(s.format(i, el_type, *nm.array(element) + 1))
->>>>>>> d8afdea9
             fd.write("$EndElements\n")
 
         def write_interpolation_scheme(fd, scheme):
@@ -2975,10 +2947,6 @@
             """
             # write elements data
             # fd.writelines(self.msh2Dtensor_intscheme1)
-<<<<<<< HEAD
-=======
-            datas = [st.data for st in out.values() if st.mode == "cell_nodes"]
->>>>>>> d8afdea9
             for key, value in out.items():
                 if not value.mode == "cell_nodes":
                     continue
@@ -2994,22 +2962,13 @@
                     fd.write('"{}"\n'.format(interpolation_scheme_name))
                 fd.write("1\n") # number of real tags
                 fd.write("{}\n".format(ts.time if ts is not None else 0.0))
-<<<<<<< HEAD
                 fd.write("3\n") # number of integer tags
-=======
-                fd.write("3\n") # number of intiger tags
->>>>>>> d8afdea9
                 fd.write("{}\n".format(ts.step if ts is not None else 0))
                 fd.write("1\n") # number of components
                 fd.write("{}\n".format(data.shape[0]))
                 s = "{} {}" + n_el_nod * " {}" + "\n"
-<<<<<<< HEAD
-                for i, el_node_vals in enumerate(data):
-                    fd.write(s.format(i, n_el_nod,*el_node_vals))
-=======
                 for i, el_node_vals in enumerate(data, 1):
                     fd.write(s.format(i, n_el_nod, *el_node_vals))
->>>>>>> d8afdea9
                 fd.write("$EndElementNodeData\n")
 
 
