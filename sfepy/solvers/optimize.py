--- conflicted
+++ resolved
@@ -424,11 +424,6 @@
         tt = time.clock()
 
         kwargs = {self._i_max_name[conf.method] : conf.i_max,
-<<<<<<< HEAD
-                  #not present in my version
-                  #'disp' : conf.verbose,
-=======
->>>>>>> 96b84ce0
                   'args' : obj_args}
 
         if conf.method in self._has_grad:
