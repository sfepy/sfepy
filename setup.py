#!/usr/bin/env python
"""SfePy: Simple finite elements in Python

SfePy (simple finite elements in Python) is a software, distributed
under the BSD license, for solving systems of coupled partial
differential equations by the finite element method. The code is based
on NumPy and SciPy packages.
"""
import glob
import os

from skbuild import setup
from setuptools import find_packages

import sys
sys.path.append('./tools')
from build_helpers import INFO, cmdclass, logging, log, package_check

from sfepy import config, version

DOCLINES = __doc__.split("\n")

VERSION = INFO.__version__

CLASSIFIERS = """\
Development Status :: 3 - Alpha
Intended Audience :: Science/Research
Intended Audience :: Developers
License :: OSI Approved :: BSD License
Programming Language :: C
Programming Language :: Python
Topic :: Software Development
Topic :: Scientific/Engineering
Operating System :: POSIX
Operating System :: MacOS :: MacOS X
Operating System :: Microsoft :: Windows
"""

DOWNLOAD_URL = "http://sfepy.org/doc-devel/downloads.html"

# BEFORE importing distutils, remove MANIFEST. distutils doesn't properly
# update it when the contents of directories change.
if os.path.exists('MANIFEST'): os.remove('MANIFEST')


def _cython_version(pkg_name):
    from Cython.Compiler.Version import version

    return version


def _igakit_version(pkg_name):
    return '0.1'


def _pymetis_version(pkg_name):
    import pymetis

    return pymetis.version


def _scikit_umfpack_version(pkg_name):
    try:
        import scikits.umfpack; scikits.umfpack
        try:
            return scikits.umfpack.__version__

        except AttributeError:
            return '0.0.0'

    except:
        return None


def _primme_version(pkg_name):
    import primme

    return '3.0.0'


def check_versions(show_only=False):
    # Cython is a build dependency.
    package_check('cython', INFO.CYTHON_MIN_VERSION,
                  version_getter=_cython_version,
                  show_only=show_only)

    # Check hard and soft dependencies.
    package_check('numpy', INFO.NUMPY_MIN_VERSION,
                  show_only=show_only)
    package_check('scipy', INFO.SCIPY_MIN_VERSION,
                  show_only=show_only)
    package_check('matplotlib', INFO.MATPLOTLIB_MIN_VERSION,
                  show_only=show_only)
    package_check('pyparsing', INFO.PYPARSING_MIN_VERSION,
                  show_only=show_only)
    package_check('tables', INFO.PYTABLES_MIN_VERSION,
                  show_only=show_only)
    package_check('sympy', INFO.SYMPY_MIN_VERSION, optional=True,
                  messages={'opt suffix' : '; some tests are going to fail!'},
                  show_only=show_only)
    package_check('igakit', INFO.IGAKIT_MIN_VERSION, optional=True,
                  version_getter=_igakit_version,
                  show_only=show_only)
    package_check('petsc4py', INFO.PETSC4PY_MIN_VERSION, optional=True,
                  show_only=show_only)
    package_check('mpi4py', INFO.MPI4PY_MIN_VERSION, optional=True,
                  show_only=show_only)
    package_check('slepc4py', INFO.SLEPC4PY_MIN_VERSION, optional=True,
                  show_only=show_only)
    package_check('pymetis', INFO.PYMETIS_MIN_VERSION, optional=True,
                  version_getter=_pymetis_version,
                  show_only=show_only)
    package_check('scikits.umfpack', INFO.SCIKIT_UMFPACK_MIN_VERSION,
                  optional=True,
                  version_getter=_scikit_umfpack_version,
                  show_only=show_only)
    package_check('meshio', INFO.MESHIO_MIN_VERSION,
                  show_only=show_only)
    package_check('psutil', INFO.PSUTIL_MIN_VERSION, optional=True,
                  show_only=show_only)
    package_check('pyvista', INFO.PYVISTA_MIN_VERSION, optional=True,
                  show_only=show_only)
    package_check('opt_einsum', INFO.OPT_EINSUM_MIN_VERSION, optional=True,
                  show_only=show_only)
    package_check('jax', INFO.JAX_MIN_VERSION, optional=True,
                  show_only=show_only)
    package_check('dask', INFO.DASK_MIN_VERSION, optional=True,
                  show_only=show_only)
    package_check('primme', INFO.PRIMME_MIN_VERSION, optional=True,
                  version_getter=_primme_version, show_only=show_only)
    package_check('oct2py', INFO.OCT2PY_MIN_VERSION, optional=True,
                  show_only=show_only)
<<<<<<< HEAD
    package_check('mumpspy', INFO.MUMPSPY_MIN_VERSION, optional=True,
                  show_only=show_only)
    package_check('mumps', INFO.PYTHON_MUMPS_MIN_VERSION, optional=True,
=======
    package_check('ipctk', INFO.IPCTK_MIN_VERSION, optional=True,
>>>>>>> 50f69803
                  show_only=show_only)


def data_dir_walk(dir_name: str, prefix: str) -> list:
    """
    Generate instructions for setup() to add all files in a tree rooted at `dirname`
    as data_files.
    """
    data_files = []
    for root, dirs, files in os.walk(dir_name):
        full_paths = [os.path.join(root, fname) for fname in files]
        data_files.append((os.path.join(prefix, root), full_paths))

    return data_files


def compose_data_files() -> list:
    data_files = [
        ('sfepy', ['LICENSE', 'VERSION']),
    ]
    test_files = [('sfepy/tests', glob.glob('sfepy/tests/*.py'))]
    mesh_data_files = data_dir_walk('meshes', 'sfepy')
    example_files = data_dir_walk('examples', 'sfepy')

    return data_files + test_files + mesh_data_files + example_files


def cmake_bool(py_bool: bool) -> str:
    return "ON" if py_bool else "OFF"


def compose_cmake_args() -> list:
    conf = config.Config()
    cmake_args = [f'-DCMAKE_C_FLAGS={" ".join(conf.compile_flags())}']

    # Debug flags are always added explicitly, so they won't be taken from cmake cache.
    debug_flags = set(conf.debug_flags())
    cmake_args.append(f"-DDEBUG_FMF={cmake_bool('DEBUG_FMF' in debug_flags)}")
    cmake_args.append(f"-DDEBUG_MESH={cmake_bool('DEBUG_MESH' in debug_flags)}")

    # On Azure CI images, Ninja isn't found automaticvally. Since this is harmless
    # on other platforms, we specify it here.
    # See https://conda-forge.org/docs/maintainer/maintainer_faq.html#mfaq-windows-cmake
    cmake_args.extend(["-G", "Ninja"])

    return cmake_args


def setup_package():
    # Write the version file.
    fd = open('VERSION', 'w')
    fd.write(VERSION)
    fd.close()

    # Create version.h file.
    # There is probably a way to do it with CMake but we'll get to it later.
    filename_in = 'sfepy/discrete/common/extmods/version.h.in'
    filename_out = 'sfepy/discrete/common/extmods/version.h'
    fdi = open(filename_in, 'r')
    fdo = open(filename_out, 'w')
    for line in fdi:
        if line.find('VERSION "0.0.0"') >= 0:
            aux = line.split()
            aux[2] = VERSION
            line = ' '.join(aux) + '\n'
        fdo.write(line)
    fdi.close()
    fdo.close()

    install_requires = [
        'matplotlib',
        'meshio',
        'numpy<2',
        'pyparsing',
        'pyvista',
        'scipy',
        'sympy',
        'tables',
        'packaging',
    ]

    setup(
        name='sfepy',
        version=version.__version__,
        maintainer="Robert Cimrman",
        maintainer_email="cimrman3@ntc.zcu.cz",
        description=DOCLINES[0],
        long_description="\n".join(DOCLINES[2:]),
        url="http://sfepy.org",
        download_url=DOWNLOAD_URL,
        license='BSD',
        classifiers=list(filter(None, CLASSIFIERS.split('\n'))),
        platforms=["Linux", "Mac OS-X", 'Windows'],
        entry_points={
          'console_scripts': [
              'sfepy-convert=sfepy.scripts.convert_mesh:main',
              'sfepy-mesh=sfepy.scripts.gen_mesh:main',
              'sfepy-probe=sfepy.scripts.probe:main',
              'sfepy-run=sfepy.scripts.simple:main',
              'sfepy-test=sfepy.scripts.run_tests:main',
              'sfepy-view=sfepy.scripts.resview:main',
          ],
        },
        install_requires=install_requires,
        cmdclass=cmdclass,
        packages=find_packages(),
        data_files=compose_data_files(),
        setup_requires=['cython'],
        cmake_args=compose_cmake_args(),
        cmake_languages=('C')
    )


if __name__ == '__main__':
    check_versions()
    setup_package()

    from sfepy import Config
    site_config = Config()

    logging.basicConfig(level=logging.INFO, force=True)

    log.info('Using Python {}.'.format(site_config.python_version()))

    log.info('Required and optional packages found:')
    check_versions(show_only=True)<|MERGE_RESOLUTION|>--- conflicted
+++ resolved
@@ -130,13 +130,11 @@
                   version_getter=_primme_version, show_only=show_only)
     package_check('oct2py', INFO.OCT2PY_MIN_VERSION, optional=True,
                   show_only=show_only)
-<<<<<<< HEAD
     package_check('mumpspy', INFO.MUMPSPY_MIN_VERSION, optional=True,
                   show_only=show_only)
     package_check('mumps', INFO.PYTHON_MUMPS_MIN_VERSION, optional=True,
-=======
+                  show_only=show_only)
     package_check('ipctk', INFO.IPCTK_MIN_VERSION, optional=True,
->>>>>>> 50f69803
                   show_only=show_only)
 
 
