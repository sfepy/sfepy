--- conflicted
+++ resolved
@@ -15,12 +15,8 @@
     g=geom.read_gmsh("tmp/x.geo")
     g.printinfo()
     geom.write_tetgen(g,"tmp/t.poly")
-<<<<<<< HEAD
-    geom.runtetgen("tmp/t.poly",a=0.008,Q=1.0,quadratic=False)
-=======
     geom.runtetgen("tmp/t.poly",a=0.008,Q=1.0,quadratic=False,
                    tetgenpath = tetgen_path)
->>>>>>> e4fa6c67
 
     m = Mesh.fromFile("tmp/t.1.node")
     m.write("tmp/t.1.vtk", io = "auto")
